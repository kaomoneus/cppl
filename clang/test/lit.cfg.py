# -*- Python -*-

import os
import platform
import re
import subprocess
import tempfile

import lit.formats
import lit.util

from lit.llvm import llvm_config
from lit.llvm.subst import ToolSubst
from lit.llvm.subst import FindTool

# Configuration file for the 'lit' test runner.

# name: The name of this test suite.
config.name = 'Clang'

# testFormat: The test format to use to interpret tests.
#
# For now we require '&&' between commands, until they get globally killed and
# the test runner updated.
config.test_format = lit.formats.ShTest(not llvm_config.use_lit_shell)

# suffixes: A list of file extensions to treat as test files.
<<<<<<< HEAD
config.suffixes = ['.c', '.cpp', '.cppm', '.m', '.mm', '.cu',
                   '.cppl',
=======
config.suffixes = ['.c', '.cpp', '.i', '.cppm', '.m', '.mm', '.cu',
>>>>>>> ff4a3ee4
                   '.ll', '.cl', '.s', '.S', '.modulemap', '.test', '.rs', '.ifs']

# excludes: A list of directories to exclude from the testsuite. The 'Inputs'
# subdirectories contain auxiliary inputs for various tests in their parent
# directories.
config.excludes = ['Inputs', 'CMakeLists.txt', 'README.txt', 'LICENSE.txt', 'debuginfo-tests']

# test_source_root: The root path where tests are located.
config.test_source_root = os.path.dirname(__file__)

# test_exec_root: The root path where tests should be run.
config.test_exec_root = os.path.join(config.clang_obj_root, 'test')

llvm_config.use_default_substitutions()

llvm_config.use_clang()

config.substitutions.append(
    ('%src_include_dir', config.clang_src_dir + '/include'))


# Propagate path to symbolizer for ASan/MSan.
llvm_config.with_system_environment(
    ['ASAN_SYMBOLIZER_PATH', 'MSAN_SYMBOLIZER_PATH'])

config.substitutions.append(('%PATH%', config.environment['PATH']))


# For each occurrence of a clang tool name, replace it with the full path to
# the build directory holding that tool.  We explicitly specify the directories
# to search to ensure that we get the tools just built and not some random
# tools that might happen to be in the user's PATH.
tool_dirs = [config.clang_tools_dir, config.llvm_tools_dir]

tools = [
    'c-index-test', 'clang-diff', 'clang-format', 'clang-tblgen', 'opt', 'llvm-ifs',
    ToolSubst('%clang_extdef_map', command=FindTool(
        'clang-extdef-mapping'), unresolved='ignore'),
]

if config.clang_examples:
    config.available_features.add('examples')
    tools.append('clang-interpreter')

if config.clang_staticanalyzer:
    config.available_features.add('staticanalyzer')
    tools.append('clang-check')

    if config.clang_staticanalyzer_z3 == '1':
        config.available_features.add('z3')

    check_analyzer_fixit_path = os.path.join(
        config.test_source_root, "Analysis", "check-analyzer-fixit.py")
    config.substitutions.append(
        ('%check_analyzer_fixit',
         '"%s" %s' % (config.python_executable, check_analyzer_fixit_path)))

llvm_config.add_tool_substitutions(tools, tool_dirs)

config.substitutions.append(
    ('%hmaptool', "'%s' %s" % (config.python_executable,
                             os.path.join(config.clang_tools_dir, 'hmaptool'))))

# Plugins (loadable modules)
if config.has_plugins and config.llvm_plugin_ext:
    config.available_features.add('plugins')

# Set available features we allow tests to conditionalize on.
#
if config.clang_default_cxx_stdlib != '':
    config.available_features.add('default-cxx-stdlib-set')

# As of 2011.08, crash-recovery tests still do not pass on FreeBSD.
if platform.system() not in ['FreeBSD']:
    config.available_features.add('crash-recovery')

# Support for new pass manager.
if config.enable_experimental_new_pass_manager:
    config.available_features.add('experimental-new-pass-manager')

# ANSI escape sequences in non-dumb terminal
if platform.system() not in ['Windows']:
    config.available_features.add('ansi-escape-sequences')

# Capability to print utf8 to the terminal.
# Windows expects codepage, unless Wide API.
if platform.system() not in ['Windows']:
    config.available_features.add('utf8-capable-terminal')

# Support for libgcc runtime. Used to rule out tests that require
# clang to run with -rtlib=libgcc.
if platform.system() not in ['Darwin', 'Fuchsia']:
    config.available_features.add('libgcc')

# Case-insensitive file system


def is_filesystem_case_insensitive():
    handle, path = tempfile.mkstemp(
        prefix='case-test', dir=config.test_exec_root)
    isInsensitive = os.path.exists(
        os.path.join(
            os.path.dirname(path),
            os.path.basename(path).upper()
        ))
    os.close(handle)
    os.remove(path)
    return isInsensitive


if is_filesystem_case_insensitive():
    config.available_features.add('case-insensitive-filesystem')

# Tests that require the /dev/fd filesystem.
if os.path.exists('/dev/fd/0') and sys.platform not in ['cygwin']:
    config.available_features.add('dev-fd-fs')

# Set on native MS environment.
if re.match(r'.*-(windows-msvc)$', config.target_triple):
    config.available_features.add('ms-sdk')

# [PR8833] LLP64-incompatible tests
if not re.match(r'^x86_64.*-(windows-msvc|windows-gnu)$', config.target_triple):
    config.available_features.add('LP64')

# [PR12920] "clang-driver" -- set if gcc driver is not used.
if not re.match(r'.*-(cygwin)$', config.target_triple):
    config.available_features.add('clang-driver')

# [PR18856] Depends to remove opened file. On win32, a file could be removed
# only if all handles were closed.
if platform.system() not in ['Windows']:
    config.available_features.add('can-remove-opened-file')


def calculate_arch_features(arch_string):
    features = []
    for arch in arch_string.split():
        features.append(arch.lower() + '-registered-target')
    return features


llvm_config.feature_config(
    [('--assertion-mode', {'ON': 'asserts'}),
     ('--cxxflags', {r'-D_GLIBCXX_DEBUG\b': 'libstdcxx-safe-mode'}),
     ('--targets-built', calculate_arch_features),
     ])

if lit.util.which('xmllint'):
    config.available_features.add('xmllint')

if config.enable_backtrace:
    config.available_features.add('backtrace')

if config.enable_threads:
    config.available_features.add('thread_support')

# Check if we should allow outputs to console.
run_console_tests = int(lit_config.params.get('enable_console', '0'))
if run_console_tests != 0:
    config.available_features.add('console')

lit.util.usePlatformSdkOnDarwin(config, lit_config)
macOSSDKVersion = lit.util.findPlatformSdkVersionOnMacOS(config, lit_config)
if macOSSDKVersion is not None:
    config.available_features.add('macos-sdk-' + str(macOSSDKVersion))

if os.path.exists('/etc/gentoo-release'):
    config.available_features.add('gentoo')

if config.enable_shared:
    config.available_features.add("enable_shared")<|MERGE_RESOLUTION|>--- conflicted
+++ resolved
@@ -25,12 +25,7 @@
 config.test_format = lit.formats.ShTest(not llvm_config.use_lit_shell)
 
 # suffixes: A list of file extensions to treat as test files.
-<<<<<<< HEAD
-config.suffixes = ['.c', '.cpp', '.cppm', '.m', '.mm', '.cu',
-                   '.cppl',
-=======
-config.suffixes = ['.c', '.cpp', '.i', '.cppm', '.m', '.mm', '.cu',
->>>>>>> ff4a3ee4
+config.suffixes = ['.c', '.cpp', '.i', '.cppm', '.m', '.mm', '.cu', '.cppl',
                    '.ll', '.cl', '.s', '.S', '.modulemap', '.test', '.rs', '.ifs']
 
 # excludes: A list of directories to exclude from the testsuite. The 'Inputs'
