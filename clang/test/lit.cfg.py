--- conflicted
+++ resolved
@@ -26,12 +26,8 @@
 
 # suffixes: A list of file extensions to treat as test files.
 config.suffixes = ['.c', '.cpp', '.cppm', '.m', '.mm', '.cu',
-<<<<<<< HEAD
                    '.cppl',
-                   '.ll', '.cl', '.s', '.S', '.modulemap', '.test', '.rs']
-=======
                    '.ll', '.cl', '.s', '.S', '.modulemap', '.test', '.rs', '.ifs']
->>>>>>> a71c1e2a
 
 # excludes: A list of directories to exclude from the testsuite. The 'Inputs'
 # subdirectories contain auxiliary inputs for various tests in their parent
