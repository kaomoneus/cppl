--- conflicted
+++ resolved
@@ -2206,7 +2206,7 @@
     Method = CXXConstructorDecl::Create(
         SemaRef.Context, Record, StartLoc, NameInfo, T, TInfo,
         InstantiatedExplicitSpecifier, Constructor->isInlineSpecified(), false,
-        Constructor->isConstexpr());
+        Constructor->getConstexprKind());
 
     Method->setRangeEnd(Constructor->getEndLoc());
 
@@ -2216,12 +2216,12 @@
     Method = CXXConversionDecl::Create(
         SemaRef.Context, Record, StartLoc, NameInfo, T, TInfo,
         Conversion->isInlineSpecified(), InstantiatedExplicitSpecifier,
-        Conversion->isConstexpr(), Conversion->getEndLoc());
+        Conversion->getConstexprKind(), Conversion->getEndLoc());
   } else {
     StorageClass SC = D->isStatic() ? SC_Static : SC_None;
     Method = CXXMethodDecl::Create(SemaRef.Context, Record, StartLoc, NameInfo,
-                                   T, TInfo, SC, D->isInlineSpecified(),
-                                   D->isConstexpr(), D->getEndLoc());
+        T, TInfo, SC, D->isInlineSpecified(),
+        D->getConstexprKind(), D->getEndLoc());
   }
 
   if (D->isInlined())
@@ -5717,21 +5717,6 @@
     return cast<LabelDecl>(Inst);
   }
 
-<<<<<<< HEAD
-  // For variable template specializations, update those that are still
-  // type-dependent.
-  if (VarTemplateSpecializationDecl *VarSpec =
-          dyn_cast<VarTemplateSpecializationDecl>(D)) {
-    bool InstantiationDependent = false;
-    const TemplateArgumentListInfo &VarTemplateArgs =
-        VarSpec->getTemplateArgsInfo();
-    if (TemplateSpecializationType::anyDependentTemplateArguments(
-            VarTemplateArgs, InstantiationDependent))
-      D = cast<NamedDecl>(
-          SubstDecl(D, VarSpec->getDeclContext(), TemplateArgs));
-    return D;
-  }
-
   // C++ Levitation extension:
   // Legacy implementation basically uses findInstantiationOf and
   // isInstantiationOf methods. The latter doesn't know about
@@ -5748,8 +5733,6 @@
           return NewD;
   }
 
-=======
->>>>>>> 91208447
   if (CXXRecordDecl *Record = dyn_cast<CXXRecordDecl>(D)) {
     if (!Record->isDependentContext())
       return D;
