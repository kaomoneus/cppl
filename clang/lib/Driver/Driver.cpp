--- conflicted
+++ resolved
@@ -288,10 +288,7 @@
              (PhaseArg = DAL.getLastArg(options::OPT_rewrite_objc)) ||
              (PhaseArg = DAL.getLastArg(options::OPT_rewrite_legacy_objc)) ||
              (PhaseArg = DAL.getLastArg(options::OPT__migrate)) ||
-<<<<<<< HEAD
-             (PhaseArg = DAL.getLastArg(options::OPT_emit_iterface_stubs)) ||
-             (PhaseArg = DAL.getLastArg(options::OPT__analyze,
-                                        options::OPT__analyze_auto)) ||
+             (PhaseArg = DAL.getLastArg(options::OPT__analyze)) ||
 
              // C++ Levitation
 
@@ -299,9 +296,6 @@
 
              // end of C++ Levitation
 
-=======
-             (PhaseArg = DAL.getLastArg(options::OPT__analyze)) ||
->>>>>>> a71c1e2a
              (PhaseArg = DAL.getLastArg(options::OPT_emit_ast))) {
     FinalPhase = phases::Compile;
 
