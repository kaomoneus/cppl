--- conflicted
+++ resolved
@@ -342,9 +342,7 @@
            DAL.getLastArg(options::OPT_rewrite_objc) ||
            DAL.getLastArg(options::OPT_rewrite_legacy_objc) ||
            DAL.getLastArg(options::OPT__migrate) ||
-<<<<<<< HEAD
-           DAL.getLastArg(options::OPT_emit_iterface_stubs) ||
-           DAL.getLastArg(options::OPT__analyze, options::OPT__analyze_auto) ||
+           DAL.getLastArg(options::OPT__analyze) ||
 
            // C++ Levitation
 
@@ -354,9 +352,6 @@
 
            // end of C++ Levitation
 
-=======
-           DAL.getLastArg(options::OPT__analyze) ||
->>>>>>> a71c1e2a
            DAL.getLastArg(options::OPT_emit_ast))
     llvm::copy_if(PhaseList, std::back_inserter(P),
                   [](phases::ID Phase) { return Phase <= phases::Compile; });
