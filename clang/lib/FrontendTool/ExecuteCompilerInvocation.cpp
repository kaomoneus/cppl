--- conflicted
+++ resolved
@@ -63,17 +63,6 @@
   case GenerateModuleInterface:
     return std::make_unique<GenerateModuleInterfaceAction>();
   case GenerateHeaderModule:
-<<<<<<< HEAD
-    return llvm::make_unique<GenerateHeaderModuleAction>();
-  case GeneratePCH:            return llvm::make_unique<GeneratePCHAction>();
-  case InitOnly:               return llvm::make_unique<InitOnlyAction>();
-  case ParseSyntaxOnly:        return llvm::make_unique<SyntaxOnlyAction>();
-  case ModuleFileInfo:         return llvm::make_unique<DumpModuleInfoAction>();
-  case VerifyPCH:              return llvm::make_unique<VerifyPCHAction>();
-  case TemplightDump:          return llvm::make_unique<TemplightDumpAction>();
-  case LevitationBuildAST:     return llvm::make_unique<LevitationBuildASTAction>();
-  case LevitationBuildPreamble:  return llvm::make_unique<LevitationBuildPreambleAction>();
-=======
     return std::make_unique<GenerateHeaderModuleAction>();
   case GeneratePCH:            return std::make_unique<GeneratePCHAction>();
   case GenerateInterfaceYAMLExpV1:
@@ -85,8 +74,8 @@
   case ModuleFileInfo:         return std::make_unique<DumpModuleInfoAction>();
   case VerifyPCH:              return std::make_unique<VerifyPCHAction>();
   case TemplightDump:          return std::make_unique<TemplightDumpAction>();
-
->>>>>>> 91208447
+  case LevitationBuildAST:     return std::make_unique<LevitationBuildASTAction>();
+  case LevitationBuildPreamble:  return std::make_unique<LevitationBuildPreambleAction>();
   case PluginAction: {
     for (FrontendPluginRegistry::iterator it =
            FrontendPluginRegistry::begin(), ie = FrontendPluginRegistry::end();
@@ -195,7 +184,7 @@
                                             FEOpts.ASTMergeFiles);
 
   if (CI.getLangOpts().getLevitationBuildStage() == LangOptions::LBSK_BuildObjectFile) {
-    Act = llvm::make_unique<LevitationBuildObjectAction>(
+    Act = std::make_unique<LevitationBuildObjectAction>(
         std::move(Act),
         FEOpts.LevitationPreambleFileName,
         FEOpts.LevitationDependencyDeclASTs
