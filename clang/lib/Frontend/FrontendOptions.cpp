--- conflicted
+++ resolved
@@ -7,45 +7,14 @@
 //===----------------------------------------------------------------------===//
 
 #include "clang/Frontend/FrontendOptions.h"
-<<<<<<< HEAD
+#include "clang/Basic/LangStandard.h"
 #include "clang/Levitation/FileExtensions.h"
-=======
-#include "clang/Basic/LangStandard.h"
->>>>>>> 91208447
 #include "llvm/ADT/StringSwitch.h"
 
 using namespace clang;
 
 InputKind FrontendOptions::getInputKindForExtension(StringRef Extension) {
   return llvm::StringSwitch<InputKind>(Extension)
-<<<<<<< HEAD
-    .Cases("ast", "pcm", InputKind(InputKind::Unknown, InputKind::Precompiled))
-    .Case("c", InputKind::C)
-    .Cases("S", "s", InputKind::Asm)
-    .Case("i", InputKind(InputKind::C).getPreprocessed())
-    .Case("ii", InputKind(InputKind::CXX).getPreprocessed())
-    .Case("cui", InputKind(InputKind::CUDA).getPreprocessed())
-    .Case("m", InputKind::ObjC)
-    .Case("mi", InputKind(InputKind::ObjC).getPreprocessed())
-    .Cases("mm", "M", InputKind::ObjCXX)
-    .Case("mii", InputKind(InputKind::ObjCXX).getPreprocessed())
-    .Cases("C", "cc", "cp", InputKind::CXX)
-    .Cases("cpp", "CPP", "c++", "cxx", "hpp", InputKind::CXX)
-    .Case("cppm", InputKind::CXX)
-    .Case("iim", InputKind(InputKind::CXX).getPreprocessed())
-    .Case("cl", InputKind::OpenCL)
-    .Case("cu", InputKind::CUDA)
-    .Cases("ll", "bc", InputKind::LLVM_IR)
-
-    // C++ Levitation extension:
-    .Cases(
-        levitation::FileExtensions::DeclarationAST,
-        levitation::FileExtensions::ParsedAST,
-        InputKind(InputKind::Unknown, InputKind::Precompiled)
-    )
-
-    .Default(InputKind::Unknown);
-=======
       .Cases("ast", "pcm", InputKind(Language::Unknown, InputKind::Precompiled))
       .Case("c", Language::C)
       .Cases("S", "s", Language::Asm)
@@ -63,6 +32,13 @@
       .Case("cl", Language::OpenCL)
       .Case("cu", Language::CUDA)
       .Cases("ll", "bc", Language::LLVM_IR)
+
+      // C++ Levitation extension:
+      .Cases(
+          levitation::FileExtensions::DeclarationAST,
+          levitation::FileExtensions::ParsedAST,
+          InputKind(Language::Unknown, InputKind::Precompiled)
+      )
+
       .Default(Language::Unknown);
->>>>>>> 91208447
 }