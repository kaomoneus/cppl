//===- CompilerInvocation.cpp ---------------------------------------------===//
//
// Part of the LLVM Project, under the Apache License v2.0 with LLVM Exceptions.
// See https://llvm.org/LICENSE.txt for license information.
// SPDX-License-Identifier: Apache-2.0 WITH LLVM-exception
//
//===----------------------------------------------------------------------===//

#include "clang/Frontend/CompilerInvocation.h"
#include "TestModuleFileExtension.h"
#include "clang/Basic/Builtins.h"
#include "clang/Basic/CharInfo.h"
#include "clang/Basic/CodeGenOptions.h"
#include "clang/Basic/CommentOptions.h"
#include "clang/Basic/DebugInfoOptions.h"
#include "clang/Basic/Diagnostic.h"
#include "clang/Basic/DiagnosticOptions.h"
#include "clang/Basic/FileSystemOptions.h"
#include "clang/Basic/LLVM.h"
#include "clang/Basic/LangOptions.h"
#include "clang/Basic/LangStandard.h"
#include "clang/Basic/ObjCRuntime.h"
#include "clang/Basic/Sanitizers.h"
#include "clang/Basic/SourceLocation.h"
#include "clang/Basic/TargetOptions.h"
#include "clang/Basic/Version.h"
#include "clang/Basic/Visibility.h"
#include "clang/Basic/XRayInstr.h"
#include "clang/Config/config.h"
#include "clang/Driver/Driver.h"
#include "clang/Driver/DriverDiagnostic.h"
#include "clang/Driver/Options.h"
#include "clang/Frontend/CommandLineSourceLoc.h"
#include "clang/Frontend/DependencyOutputOptions.h"
#include "clang/Frontend/FrontendDiagnostic.h"
#include "clang/Frontend/FrontendOptions.h"
#include "clang/Frontend/FrontendPluginRegistry.h"
#include "clang/Frontend/MigratorOptions.h"
#include "clang/Frontend/PreprocessorOutputOptions.h"
#include "clang/Frontend/Utils.h"
#include "clang/Lex/HeaderSearchOptions.h"
#include "clang/Lex/PreprocessorOptions.h"
#include "clang/Sema/CodeCompleteOptions.h"
#include "clang/Serialization/ModuleFileExtension.h"
#include "clang/StaticAnalyzer/Core/AnalyzerOptions.h"
#include "llvm/ADT/APInt.h"
#include "llvm/ADT/ArrayRef.h"
#include "llvm/ADT/CachedHashString.h"
#include "llvm/ADT/Hashing.h"
#include "llvm/ADT/None.h"
#include "llvm/ADT/Optional.h"
#include "llvm/ADT/SmallString.h"
#include "llvm/ADT/SmallVector.h"
#include "llvm/ADT/StringRef.h"
#include "llvm/ADT/StringSwitch.h"
#include "llvm/ADT/Triple.h"
#include "llvm/ADT/Twine.h"
#include "llvm/IR/DebugInfoMetadata.h"
#include "llvm/Linker/Linker.h"
#include "llvm/MC/MCTargetOptions.h"
#include "llvm/Option/Arg.h"
#include "llvm/Option/ArgList.h"
#include "llvm/Option/OptSpecifier.h"
#include "llvm/Option/OptTable.h"
#include "llvm/Option/Option.h"
#include "llvm/ProfileData/InstrProfReader.h"
#include "llvm/Support/CodeGen.h"
#include "llvm/Support/Compiler.h"
#include "llvm/Support/Error.h"
#include "llvm/Support/ErrorHandling.h"
#include "llvm/Support/ErrorOr.h"
#include "llvm/Support/FileSystem.h"
#include "llvm/Support/Host.h"
#include "llvm/Support/MathExtras.h"
#include "llvm/Support/MemoryBuffer.h"
#include "llvm/Support/Path.h"
#include "llvm/Support/Process.h"
#include "llvm/Support/Regex.h"
#include "llvm/Support/VersionTuple.h"
#include "llvm/Support/VirtualFileSystem.h"
#include "llvm/Support/raw_ostream.h"
#include "llvm/Target/TargetOptions.h"
#include <algorithm>
#include <atomic>
#include <cassert>
#include <cstddef>
#include <cstring>
#include <memory>
#include <string>
#include <tuple>
#include <utility>
#include <vector>

using namespace clang;
using namespace driver;
using namespace options;
using namespace llvm::opt;

//===----------------------------------------------------------------------===//
// Initialization.
//===----------------------------------------------------------------------===//

CompilerInvocationBase::CompilerInvocationBase()
    : LangOpts(new LangOptions()), TargetOpts(new TargetOptions()),
      DiagnosticOpts(new DiagnosticOptions()),
      HeaderSearchOpts(new HeaderSearchOptions()),
      PreprocessorOpts(new PreprocessorOptions()) {}

CompilerInvocationBase::CompilerInvocationBase(const CompilerInvocationBase &X)
    : LangOpts(new LangOptions(*X.getLangOpts())),
      TargetOpts(new TargetOptions(X.getTargetOpts())),
      DiagnosticOpts(new DiagnosticOptions(X.getDiagnosticOpts())),
      HeaderSearchOpts(new HeaderSearchOptions(X.getHeaderSearchOpts())),
      PreprocessorOpts(new PreprocessorOptions(X.getPreprocessorOpts())) {}

CompilerInvocationBase::~CompilerInvocationBase() = default;

//===----------------------------------------------------------------------===//
// Deserialization (from args)
//===----------------------------------------------------------------------===//

static unsigned getOptimizationLevel(ArgList &Args, InputKind IK,
                                     DiagnosticsEngine &Diags) {
  unsigned DefaultOpt = llvm::CodeGenOpt::None;
  if (IK.getLanguage() == Language::OpenCL && !Args.hasArg(OPT_cl_opt_disable))
    DefaultOpt = llvm::CodeGenOpt::Default;

  if (Arg *A = Args.getLastArg(options::OPT_O_Group)) {
    if (A->getOption().matches(options::OPT_O0))
      return llvm::CodeGenOpt::None;

    if (A->getOption().matches(options::OPT_Ofast))
      return llvm::CodeGenOpt::Aggressive;

    assert(A->getOption().matches(options::OPT_O));

    StringRef S(A->getValue());
    if (S == "s" || S == "z" || S.empty())
      return llvm::CodeGenOpt::Default;

    if (S == "g")
      return llvm::CodeGenOpt::Less;

    return getLastArgIntValue(Args, OPT_O, DefaultOpt, Diags);
  }

  return DefaultOpt;
}

static unsigned getOptimizationLevelSize(ArgList &Args) {
  if (Arg *A = Args.getLastArg(options::OPT_O_Group)) {
    if (A->getOption().matches(options::OPT_O)) {
      switch (A->getValue()[0]) {
      default:
        return 0;
      case 's':
        return 1;
      case 'z':
        return 2;
      }
    }
  }
  return 0;
}

static void addDiagnosticArgs(ArgList &Args, OptSpecifier Group,
                              OptSpecifier GroupWithValue,
                              std::vector<std::string> &Diagnostics) {
  for (auto *A : Args.filtered(Group)) {
    if (A->getOption().getKind() == Option::FlagClass) {
      // The argument is a pure flag (such as OPT_Wall or OPT_Wdeprecated). Add
      // its name (minus the "W" or "R" at the beginning) to the warning list.
      Diagnostics.push_back(A->getOption().getName().drop_front(1));
    } else if (A->getOption().matches(GroupWithValue)) {
      // This is -Wfoo= or -Rfoo=, where foo is the name of the diagnostic group.
      Diagnostics.push_back(A->getOption().getName().drop_front(1).rtrim("=-"));
    } else {
      // Otherwise, add its value (for OPT_W_Joined and similar).
      for (const auto *Arg : A->getValues())
        Diagnostics.emplace_back(Arg);
    }
  }
}

// Parse the Static Analyzer configuration. If \p Diags is set to nullptr,
// it won't verify the input.
static void parseAnalyzerConfigs(AnalyzerOptions &AnOpts,
                                 DiagnosticsEngine *Diags);

static void getAllNoBuiltinFuncValues(ArgList &Args,
                                      std::vector<std::string> &Funcs) {
  SmallVector<const char *, 8> Values;
  for (const auto &Arg : Args) {
    const Option &O = Arg->getOption();
    if (O.matches(options::OPT_fno_builtin_)) {
      const char *FuncName = Arg->getValue();
      if (Builtin::Context::isBuiltinFunc(FuncName))
        Values.push_back(FuncName);
    }
  }
  Funcs.insert(Funcs.end(), Values.begin(), Values.end());
}

static bool ParseAnalyzerArgs(AnalyzerOptions &Opts, ArgList &Args,
                              DiagnosticsEngine &Diags) {
  bool Success = true;
  if (Arg *A = Args.getLastArg(OPT_analyzer_store)) {
    StringRef Name = A->getValue();
    AnalysisStores Value = llvm::StringSwitch<AnalysisStores>(Name)
#define ANALYSIS_STORE(NAME, CMDFLAG, DESC, CREATFN) \
      .Case(CMDFLAG, NAME##Model)
#include "clang/StaticAnalyzer/Core/Analyses.def"
      .Default(NumStores);
    if (Value == NumStores) {
      Diags.Report(diag::err_drv_invalid_value)
        << A->getAsString(Args) << Name;
      Success = false;
    } else {
      Opts.AnalysisStoreOpt = Value;
    }
  }

  if (Arg *A = Args.getLastArg(OPT_analyzer_constraints)) {
    StringRef Name = A->getValue();
    AnalysisConstraints Value = llvm::StringSwitch<AnalysisConstraints>(Name)
#define ANALYSIS_CONSTRAINTS(NAME, CMDFLAG, DESC, CREATFN) \
      .Case(CMDFLAG, NAME##Model)
#include "clang/StaticAnalyzer/Core/Analyses.def"
      .Default(NumConstraints);
    if (Value == NumConstraints) {
      Diags.Report(diag::err_drv_invalid_value)
        << A->getAsString(Args) << Name;
      Success = false;
    } else {
      Opts.AnalysisConstraintsOpt = Value;
    }
  }

  if (Arg *A = Args.getLastArg(OPT_analyzer_output)) {
    StringRef Name = A->getValue();
    AnalysisDiagClients Value = llvm::StringSwitch<AnalysisDiagClients>(Name)
#define ANALYSIS_DIAGNOSTICS(NAME, CMDFLAG, DESC, CREATFN) \
      .Case(CMDFLAG, PD_##NAME)
#include "clang/StaticAnalyzer/Core/Analyses.def"
      .Default(NUM_ANALYSIS_DIAG_CLIENTS);
    if (Value == NUM_ANALYSIS_DIAG_CLIENTS) {
      Diags.Report(diag::err_drv_invalid_value)
        << A->getAsString(Args) << Name;
      Success = false;
    } else {
      Opts.AnalysisDiagOpt = Value;
    }
  }

  if (Arg *A = Args.getLastArg(OPT_analyzer_purge)) {
    StringRef Name = A->getValue();
    AnalysisPurgeMode Value = llvm::StringSwitch<AnalysisPurgeMode>(Name)
#define ANALYSIS_PURGE(NAME, CMDFLAG, DESC) \
      .Case(CMDFLAG, NAME)
#include "clang/StaticAnalyzer/Core/Analyses.def"
      .Default(NumPurgeModes);
    if (Value == NumPurgeModes) {
      Diags.Report(diag::err_drv_invalid_value)
        << A->getAsString(Args) << Name;
      Success = false;
    } else {
      Opts.AnalysisPurgeOpt = Value;
    }
  }

  if (Arg *A = Args.getLastArg(OPT_analyzer_inlining_mode)) {
    StringRef Name = A->getValue();
    AnalysisInliningMode Value = llvm::StringSwitch<AnalysisInliningMode>(Name)
#define ANALYSIS_INLINING_MODE(NAME, CMDFLAG, DESC) \
      .Case(CMDFLAG, NAME)
#include "clang/StaticAnalyzer/Core/Analyses.def"
      .Default(NumInliningModes);
    if (Value == NumInliningModes) {
      Diags.Report(diag::err_drv_invalid_value)
        << A->getAsString(Args) << Name;
      Success = false;
    } else {
      Opts.InliningMode = Value;
    }
  }

  Opts.ShowCheckerHelp = Args.hasArg(OPT_analyzer_checker_help);
  Opts.ShowCheckerHelpAlpha = Args.hasArg(OPT_analyzer_checker_help_alpha);
  Opts.ShowCheckerHelpDeveloper =
      Args.hasArg(OPT_analyzer_checker_help_developer);

  Opts.ShowCheckerOptionList = Args.hasArg(OPT_analyzer_checker_option_help);
  Opts.ShowCheckerOptionAlphaList =
      Args.hasArg(OPT_analyzer_checker_option_help_alpha);
  Opts.ShowCheckerOptionDeveloperList =
      Args.hasArg(OPT_analyzer_checker_option_help_developer);

  Opts.ShowConfigOptionsList = Args.hasArg(OPT_analyzer_config_help);
  Opts.ShowEnabledCheckerList = Args.hasArg(OPT_analyzer_list_enabled_checkers);
  Opts.ShouldEmitErrorsOnInvalidConfigValue =
      /* negated */!llvm::StringSwitch<bool>(
                   Args.getLastArgValue(OPT_analyzer_config_compatibility_mode))
        .Case("true", true)
        .Case("false", false)
        .Default(false);
  Opts.DisableAllCheckers = Args.hasArg(OPT_analyzer_disable_all_checks);

  Opts.visualizeExplodedGraphWithGraphViz =
    Args.hasArg(OPT_analyzer_viz_egraph_graphviz);
  Opts.DumpExplodedGraphTo = Args.getLastArgValue(OPT_analyzer_dump_egraph);
  Opts.NoRetryExhausted = Args.hasArg(OPT_analyzer_disable_retry_exhausted);
  Opts.AnalyzerWerror = Args.hasArg(OPT_analyzer_werror);
  Opts.AnalyzeAll = Args.hasArg(OPT_analyzer_opt_analyze_headers);
  Opts.AnalyzerDisplayProgress = Args.hasArg(OPT_analyzer_display_progress);
  Opts.AnalyzeNestedBlocks =
    Args.hasArg(OPT_analyzer_opt_analyze_nested_blocks);
  Opts.AnalyzeSpecificFunction = Args.getLastArgValue(OPT_analyze_function);
  Opts.UnoptimizedCFG = Args.hasArg(OPT_analysis_UnoptimizedCFG);
  Opts.TrimGraph = Args.hasArg(OPT_trim_egraph);
  Opts.maxBlockVisitOnPath =
      getLastArgIntValue(Args, OPT_analyzer_max_loop, 4, Diags);
  Opts.PrintStats = Args.hasArg(OPT_analyzer_stats);
  Opts.InlineMaxStackDepth =
      getLastArgIntValue(Args, OPT_analyzer_inline_max_stack_depth,
                         Opts.InlineMaxStackDepth, Diags);

  Opts.CheckersAndPackages.clear();
  for (const Arg *A :
       Args.filtered(OPT_analyzer_checker, OPT_analyzer_disable_checker)) {
    A->claim();
    bool IsEnabled = A->getOption().getID() == OPT_analyzer_checker;
    // We can have a list of comma separated checker names, e.g:
    // '-analyzer-checker=cocoa,unix'
    StringRef CheckerAndPackageList = A->getValue();
    SmallVector<StringRef, 16> CheckersAndPackages;
    CheckerAndPackageList.split(CheckersAndPackages, ",");
    for (const StringRef CheckerOrPackage : CheckersAndPackages)
      Opts.CheckersAndPackages.emplace_back(CheckerOrPackage, IsEnabled);
  }

  // Go through the analyzer configuration options.
  for (const auto *A : Args.filtered(OPT_analyzer_config)) {

    // We can have a list of comma separated config names, e.g:
    // '-analyzer-config key1=val1,key2=val2'
    StringRef configList = A->getValue();
    SmallVector<StringRef, 4> configVals;
    configList.split(configVals, ",");
    for (const auto &configVal : configVals) {
      StringRef key, val;
      std::tie(key, val) = configVal.split("=");
      if (val.empty()) {
        Diags.Report(SourceLocation(),
                     diag::err_analyzer_config_no_value) << configVal;
        Success = false;
        break;
      }
      if (val.find('=') != StringRef::npos) {
        Diags.Report(SourceLocation(),
                     diag::err_analyzer_config_multiple_values)
          << configVal;
        Success = false;
        break;
      }

      // TODO: Check checker options too, possibly in CheckerRegistry.
      // Leave unknown non-checker configs unclaimed.
      if (!key.contains(":") && Opts.isUnknownAnalyzerConfig(key)) {
        if (Opts.ShouldEmitErrorsOnInvalidConfigValue)
          Diags.Report(diag::err_analyzer_config_unknown) << key;
        continue;
      }

      A->claim();
      Opts.Config[key] = val;
    }
  }

  if (Opts.ShouldEmitErrorsOnInvalidConfigValue)
    parseAnalyzerConfigs(Opts, &Diags);
  else
    parseAnalyzerConfigs(Opts, nullptr);

  llvm::raw_string_ostream os(Opts.FullCompilerInvocation);
  for (unsigned i = 0; i < Args.getNumInputArgStrings(); ++i) {
    if (i != 0)
      os << " ";
    os << Args.getArgString(i);
  }
  os.flush();

  return Success;
}

static StringRef getStringOption(AnalyzerOptions::ConfigTable &Config,
                                 StringRef OptionName, StringRef DefaultVal) {
  return Config.insert({OptionName, DefaultVal}).first->second;
}

static void initOption(AnalyzerOptions::ConfigTable &Config,
                       DiagnosticsEngine *Diags,
                       StringRef &OptionField, StringRef Name,
                       StringRef DefaultVal) {
  // String options may be known to invalid (e.g. if the expected string is a
  // file name, but the file does not exist), those will have to be checked in
  // parseConfigs.
  OptionField = getStringOption(Config, Name, DefaultVal);
}

static void initOption(AnalyzerOptions::ConfigTable &Config,
                       DiagnosticsEngine *Diags,
                       bool &OptionField, StringRef Name, bool DefaultVal) {
  auto PossiblyInvalidVal = llvm::StringSwitch<Optional<bool>>(
                 getStringOption(Config, Name, (DefaultVal ? "true" : "false")))
      .Case("true", true)
      .Case("false", false)
      .Default(None);

  if (!PossiblyInvalidVal) {
    if (Diags)
      Diags->Report(diag::err_analyzer_config_invalid_input)
        << Name << "a boolean";
    else
      OptionField = DefaultVal;
  } else
    OptionField = PossiblyInvalidVal.getValue();
}

static void initOption(AnalyzerOptions::ConfigTable &Config,
                       DiagnosticsEngine *Diags,
                       unsigned &OptionField, StringRef Name,
                       unsigned DefaultVal) {

  OptionField = DefaultVal;
  bool HasFailed = getStringOption(Config, Name, std::to_string(DefaultVal))
                     .getAsInteger(0, OptionField);
  if (Diags && HasFailed)
    Diags->Report(diag::err_analyzer_config_invalid_input)
      << Name << "an unsigned";
}

static void parseAnalyzerConfigs(AnalyzerOptions &AnOpts,
                                 DiagnosticsEngine *Diags) {
  // TODO: There's no need to store the entire configtable, it'd be plenty
  // enough tostore checker options.

#define ANALYZER_OPTION(TYPE, NAME, CMDFLAG, DESC, DEFAULT_VAL)                \
  initOption(AnOpts.Config, Diags, AnOpts.NAME, CMDFLAG, DEFAULT_VAL);

#define ANALYZER_OPTION_DEPENDS_ON_USER_MODE(TYPE, NAME, CMDFLAG, DESC,        \
                                           SHALLOW_VAL, DEEP_VAL)              \
  switch (AnOpts.getUserMode()) {                                              \
  case UMK_Shallow:                                                            \
    initOption(AnOpts.Config, Diags, AnOpts.NAME, CMDFLAG, SHALLOW_VAL);       \
    break;                                                                     \
  case UMK_Deep:                                                               \
    initOption(AnOpts.Config, Diags, AnOpts.NAME, CMDFLAG, DEEP_VAL);          \
    break;                                                                     \
  }                                                                            \

#include "clang/StaticAnalyzer/Core/AnalyzerOptions.def"
#undef ANALYZER_OPTION
#undef ANALYZER_OPTION_DEPENDS_ON_USER_MODE

  // At this point, AnalyzerOptions is configured. Let's validate some options.

  // FIXME: Here we try to validate the silenced checkers or packages are valid.
  // The current approach only validates the registered checkers which does not
  // contain the runtime enabled checkers and optimally we would validate both.
  if (!AnOpts.RawSilencedCheckersAndPackages.empty()) {
    std::vector<StringRef> Checkers =
        AnOpts.getRegisteredCheckers(/*IncludeExperimental=*/true);
    std::vector<StringRef> Packages =
        AnOpts.getRegisteredPackages(/*IncludeExperimental=*/true);

    SmallVector<StringRef, 16> CheckersAndPackages;
    AnOpts.RawSilencedCheckersAndPackages.split(CheckersAndPackages, ";");

    for (const StringRef CheckerOrPackage : CheckersAndPackages) {
      if (Diags) {
        bool IsChecker = CheckerOrPackage.contains('.');
        bool IsValidName =
            IsChecker
                ? llvm::find(Checkers, CheckerOrPackage) != Checkers.end()
                : llvm::find(Packages, CheckerOrPackage) != Packages.end();

        if (!IsValidName)
          Diags->Report(diag::err_unknown_analyzer_checker_or_package)
              << CheckerOrPackage;
      }

      AnOpts.SilencedCheckersAndPackages.emplace_back(CheckerOrPackage);
    }
  }

  if (!Diags)
    return;

  if (AnOpts.ShouldTrackConditionsDebug && !AnOpts.ShouldTrackConditions)
    Diags->Report(diag::err_analyzer_config_invalid_input)
        << "track-conditions-debug" << "'track-conditions' to also be enabled";

  if (!AnOpts.CTUDir.empty() && !llvm::sys::fs::is_directory(AnOpts.CTUDir))
    Diags->Report(diag::err_analyzer_config_invalid_input) << "ctu-dir"
                                                           << "a filename";

  if (!AnOpts.ModelPath.empty() &&
      !llvm::sys::fs::is_directory(AnOpts.ModelPath))
    Diags->Report(diag::err_analyzer_config_invalid_input) << "model-path"
                                                           << "a filename";
}

static bool ParseMigratorArgs(MigratorOptions &Opts, ArgList &Args) {
  Opts.NoNSAllocReallocError = Args.hasArg(OPT_migrator_no_nsalloc_error);
  Opts.NoFinalizeRemoval = Args.hasArg(OPT_migrator_no_finalize_removal);
  return true;
}

static void ParseCommentArgs(CommentOptions &Opts, ArgList &Args) {
  Opts.BlockCommandNames = Args.getAllArgValues(OPT_fcomment_block_commands);
  Opts.ParseAllComments = Args.hasArg(OPT_fparse_all_comments);
}

static StringRef getCodeModel(ArgList &Args, DiagnosticsEngine &Diags) {
  if (Arg *A = Args.getLastArg(OPT_mcode_model)) {
    StringRef Value = A->getValue();
    if (Value == "small" || Value == "kernel" || Value == "medium" ||
        Value == "large" || Value == "tiny")
      return Value;
    Diags.Report(diag::err_drv_invalid_value) << A->getAsString(Args) << Value;
  }
  return "default";
}

static llvm::Reloc::Model getRelocModel(ArgList &Args,
                                        DiagnosticsEngine &Diags) {
  if (Arg *A = Args.getLastArg(OPT_mrelocation_model)) {
    StringRef Value = A->getValue();
    auto RM = llvm::StringSwitch<llvm::Optional<llvm::Reloc::Model>>(Value)
                  .Case("static", llvm::Reloc::Static)
                  .Case("pic", llvm::Reloc::PIC_)
                  .Case("ropi", llvm::Reloc::ROPI)
                  .Case("rwpi", llvm::Reloc::RWPI)
                  .Case("ropi-rwpi", llvm::Reloc::ROPI_RWPI)
                  .Case("dynamic-no-pic", llvm::Reloc::DynamicNoPIC)
                  .Default(None);
    if (RM.hasValue())
      return *RM;
    Diags.Report(diag::err_drv_invalid_value) << A->getAsString(Args) << Value;
  }
  return llvm::Reloc::PIC_;
}

/// Create a new Regex instance out of the string value in \p RpassArg.
/// It returns a pointer to the newly generated Regex instance.
static std::shared_ptr<llvm::Regex>
GenerateOptimizationRemarkRegex(DiagnosticsEngine &Diags, ArgList &Args,
                                Arg *RpassArg) {
  StringRef Val = RpassArg->getValue();
  std::string RegexError;
  std::shared_ptr<llvm::Regex> Pattern = std::make_shared<llvm::Regex>(Val);
  if (!Pattern->isValid(RegexError)) {
    Diags.Report(diag::err_drv_optimization_remark_pattern)
        << RegexError << RpassArg->getAsString(Args);
    Pattern.reset();
  }
  return Pattern;
}

static bool parseDiagnosticLevelMask(StringRef FlagName,
                                     const std::vector<std::string> &Levels,
                                     DiagnosticsEngine *Diags,
                                     DiagnosticLevelMask &M) {
  bool Success = true;
  for (const auto &Level : Levels) {
    DiagnosticLevelMask const PM =
      llvm::StringSwitch<DiagnosticLevelMask>(Level)
        .Case("note",    DiagnosticLevelMask::Note)
        .Case("remark",  DiagnosticLevelMask::Remark)
        .Case("warning", DiagnosticLevelMask::Warning)
        .Case("error",   DiagnosticLevelMask::Error)
        .Default(DiagnosticLevelMask::None);
    if (PM == DiagnosticLevelMask::None) {
      Success = false;
      if (Diags)
        Diags->Report(diag::err_drv_invalid_value) << FlagName << Level;
    }
    M = M | PM;
  }
  return Success;
}

static void parseSanitizerKinds(StringRef FlagName,
                                const std::vector<std::string> &Sanitizers,
                                DiagnosticsEngine &Diags, SanitizerSet &S) {
  for (const auto &Sanitizer : Sanitizers) {
    SanitizerMask K = parseSanitizerValue(Sanitizer, /*AllowGroups=*/false);
    if (K == SanitizerMask())
      Diags.Report(diag::err_drv_invalid_value) << FlagName << Sanitizer;
    else
      S.set(K, true);
  }
}

static void parseXRayInstrumentationBundle(StringRef FlagName, StringRef Bundle,
                                           ArgList &Args, DiagnosticsEngine &D,
                                           XRayInstrSet &S) {
  llvm::SmallVector<StringRef, 2> BundleParts;
  llvm::SplitString(Bundle, BundleParts, ",");
  for (const auto B : BundleParts) {
    auto Mask = parseXRayInstrValue(B);
    if (Mask == XRayInstrKind::None)
      if (B != "none")
        D.Report(diag::err_drv_invalid_value) << FlagName << Bundle;
      else
        S.Mask = Mask;
    else if (Mask == XRayInstrKind::All)
      S.Mask = Mask;
    else
      S.set(Mask, true);
  }
}

// Set the profile kind for fprofile-instrument.
static void setPGOInstrumentor(CodeGenOptions &Opts, ArgList &Args,
                               DiagnosticsEngine &Diags) {
  Arg *A = Args.getLastArg(OPT_fprofile_instrument_EQ);
  if (A == nullptr)
    return;
  StringRef S = A->getValue();
  unsigned I = llvm::StringSwitch<unsigned>(S)
                   .Case("none", CodeGenOptions::ProfileNone)
                   .Case("clang", CodeGenOptions::ProfileClangInstr)
                   .Case("llvm", CodeGenOptions::ProfileIRInstr)
                   .Case("csllvm", CodeGenOptions::ProfileCSIRInstr)
                   .Default(~0U);
  if (I == ~0U) {
    Diags.Report(diag::err_drv_invalid_pgo_instrumentor) << A->getAsString(Args)
                                                         << S;
    return;
  }
  auto Instrumentor = static_cast<CodeGenOptions::ProfileInstrKind>(I);
  Opts.setProfileInstr(Instrumentor);
}

// Set the profile kind using fprofile-instrument-use-path.
static void setPGOUseInstrumentor(CodeGenOptions &Opts,
                                  const Twine &ProfileName) {
  auto ReaderOrErr = llvm::IndexedInstrProfReader::create(ProfileName);
  // In error, return silently and let Clang PGOUse report the error message.
  if (auto E = ReaderOrErr.takeError()) {
    llvm::consumeError(std::move(E));
    Opts.setProfileUse(CodeGenOptions::ProfileClangInstr);
    return;
  }
  std::unique_ptr<llvm::IndexedInstrProfReader> PGOReader =
    std::move(ReaderOrErr.get());
  if (PGOReader->isIRLevelProfile()) {
    if (PGOReader->hasCSIRLevelProfile())
      Opts.setProfileUse(CodeGenOptions::ProfileCSIRInstr);
    else
      Opts.setProfileUse(CodeGenOptions::ProfileIRInstr);
  } else
    Opts.setProfileUse(CodeGenOptions::ProfileClangInstr);
}

static bool ParseCodeGenArgs(CodeGenOptions &Opts, ArgList &Args, InputKind IK,
                             DiagnosticsEngine &Diags,
                             const TargetOptions &TargetOpts,
                             const FrontendOptions &FrontendOpts) {
  bool Success = true;
  llvm::Triple Triple = llvm::Triple(TargetOpts.Triple);

  unsigned OptimizationLevel = getOptimizationLevel(Args, IK, Diags);
  // TODO: This could be done in Driver
  unsigned MaxOptLevel = 3;
  if (OptimizationLevel > MaxOptLevel) {
    // If the optimization level is not supported, fall back on the default
    // optimization
    Diags.Report(diag::warn_drv_optimization_value)
        << Args.getLastArg(OPT_O)->getAsString(Args) << "-O" << MaxOptLevel;
    OptimizationLevel = MaxOptLevel;
  }
  Opts.OptimizationLevel = OptimizationLevel;

  // At O0 we want to fully disable inlining outside of cases marked with
  // 'alwaysinline' that are required for correctness.
  Opts.setInlining((Opts.OptimizationLevel == 0)
                       ? CodeGenOptions::OnlyAlwaysInlining
                       : CodeGenOptions::NormalInlining);
  // Explicit inlining flags can disable some or all inlining even at
  // optimization levels above zero.
  if (Arg *InlineArg = Args.getLastArg(
          options::OPT_finline_functions, options::OPT_finline_hint_functions,
          options::OPT_fno_inline_functions, options::OPT_fno_inline)) {
    if (Opts.OptimizationLevel > 0) {
      const Option &InlineOpt = InlineArg->getOption();
      if (InlineOpt.matches(options::OPT_finline_functions))
        Opts.setInlining(CodeGenOptions::NormalInlining);
      else if (InlineOpt.matches(options::OPT_finline_hint_functions))
        Opts.setInlining(CodeGenOptions::OnlyHintInlining);
      else
        Opts.setInlining(CodeGenOptions::OnlyAlwaysInlining);
    }
  }

  Opts.ExperimentalNewPassManager = Args.hasFlag(
      OPT_fexperimental_new_pass_manager, OPT_fno_experimental_new_pass_manager,
      /* Default */ ENABLE_EXPERIMENTAL_NEW_PASS_MANAGER);

  Opts.DebugPassManager =
      Args.hasFlag(OPT_fdebug_pass_manager, OPT_fno_debug_pass_manager,
                   /* Default */ false);

  if (Arg *A = Args.getLastArg(OPT_fveclib)) {
    StringRef Name = A->getValue();
    if (Name == "Accelerate")
      Opts.setVecLib(CodeGenOptions::Accelerate);
    else if (Name == "MASSV")
      Opts.setVecLib(CodeGenOptions::MASSV);
    else if (Name == "SVML")
      Opts.setVecLib(CodeGenOptions::SVML);
    else if (Name == "none")
      Opts.setVecLib(CodeGenOptions::NoLibrary);
    else
      Diags.Report(diag::err_drv_invalid_value) << A->getAsString(Args) << Name;
  }

  if (Arg *A = Args.getLastArg(OPT_debug_info_kind_EQ)) {
    unsigned Val =
        llvm::StringSwitch<unsigned>(A->getValue())
            .Case("line-tables-only", codegenoptions::DebugLineTablesOnly)
            .Case("line-directives-only", codegenoptions::DebugDirectivesOnly)
            .Case("limited", codegenoptions::LimitedDebugInfo)
            .Case("standalone", codegenoptions::FullDebugInfo)
            .Default(~0U);
    if (Val == ~0U)
      Diags.Report(diag::err_drv_invalid_value) << A->getAsString(Args)
                                                << A->getValue();
    else
      Opts.setDebugInfo(static_cast<codegenoptions::DebugInfoKind>(Val));
  }
  if (Arg *A = Args.getLastArg(OPT_debugger_tuning_EQ)) {
    unsigned Val = llvm::StringSwitch<unsigned>(A->getValue())
                       .Case("gdb", unsigned(llvm::DebuggerKind::GDB))
                       .Case("lldb", unsigned(llvm::DebuggerKind::LLDB))
                       .Case("sce", unsigned(llvm::DebuggerKind::SCE))
                       .Default(~0U);
    if (Val == ~0U)
      Diags.Report(diag::err_drv_invalid_value) << A->getAsString(Args)
                                                << A->getValue();
    else
      Opts.setDebuggerTuning(static_cast<llvm::DebuggerKind>(Val));
  }
  Opts.DwarfVersion = getLastArgIntValue(Args, OPT_dwarf_version_EQ, 0, Diags);
  Opts.DebugColumnInfo = Args.hasArg(OPT_dwarf_column_info);
  Opts.EmitCodeView = Args.hasArg(OPT_gcodeview);
  Opts.CodeViewGHash = Args.hasArg(OPT_gcodeview_ghash);
  Opts.MacroDebugInfo = Args.hasArg(OPT_debug_info_macro);
  Opts.WholeProgramVTables = Args.hasArg(OPT_fwhole_program_vtables);
  Opts.VirtualFunctionElimination =
      Args.hasArg(OPT_fvirtual_function_elimination);
  Opts.LTOVisibilityPublicStd = Args.hasArg(OPT_flto_visibility_public_std);
  Opts.SplitDwarfFile = Args.getLastArgValue(OPT_split_dwarf_file);
  Opts.SplitDwarfOutput = Args.getLastArgValue(OPT_split_dwarf_output);
  Opts.SplitDwarfInlining = !Args.hasArg(OPT_fno_split_dwarf_inlining);
  Opts.DebugTypeExtRefs = Args.hasArg(OPT_dwarf_ext_refs);
  Opts.DebugExplicitImport = Args.hasArg(OPT_dwarf_explicit_import);
  Opts.DebugFwdTemplateParams = Args.hasArg(OPT_debug_forward_template_params);
  Opts.EmbedSource = Args.hasArg(OPT_gembed_source);

  Opts.ForceDwarfFrameSection =
      Args.hasFlag(OPT_fforce_dwarf_frame, OPT_fno_force_dwarf_frame, false);

  for (const auto &Arg : Args.getAllArgValues(OPT_fdebug_prefix_map_EQ))
    Opts.DebugPrefixMap.insert(StringRef(Arg).split('='));

  if (const Arg *A =
          Args.getLastArg(OPT_emit_llvm_uselists, OPT_no_emit_llvm_uselists))
    Opts.EmitLLVMUseLists = A->getOption().getID() == OPT_emit_llvm_uselists;

  Opts.DisableLLVMPasses = Args.hasArg(OPT_disable_llvm_passes);
  Opts.DisableLifetimeMarkers = Args.hasArg(OPT_disable_lifetimemarkers);

  const llvm::Triple::ArchType DebugEntryValueArchs[] = {
      llvm::Triple::x86, llvm::Triple::x86_64, llvm::Triple::aarch64,
      llvm::Triple::arm, llvm::Triple::armeb};

  llvm::Triple T(TargetOpts.Triple);
  if (Opts.OptimizationLevel > 0 &&
      Opts.getDebugInfo() >= codegenoptions::LimitedDebugInfo &&
      llvm::is_contained(DebugEntryValueArchs, T.getArch()))
    Opts.EnableDebugEntryValues = Args.hasArg(OPT_femit_debug_entry_values);

  Opts.DisableO0ImplyOptNone = Args.hasArg(OPT_disable_O0_optnone);
  Opts.DisableRedZone = Args.hasArg(OPT_disable_red_zone);
  Opts.IndirectTlsSegRefs = Args.hasArg(OPT_mno_tls_direct_seg_refs);
  Opts.ForbidGuardVariables = Args.hasArg(OPT_fforbid_guard_variables);
  Opts.UseRegisterSizedBitfieldAccess = Args.hasArg(
    OPT_fuse_register_sized_bitfield_access);
  Opts.RelaxedAliasing = Args.hasArg(OPT_relaxed_aliasing);
  Opts.StructPathTBAA = !Args.hasArg(OPT_no_struct_path_tbaa);
  Opts.NewStructPathTBAA = !Args.hasArg(OPT_no_struct_path_tbaa) &&
                           Args.hasArg(OPT_new_struct_path_tbaa);
  Opts.FineGrainedBitfieldAccesses =
      Args.hasFlag(OPT_ffine_grained_bitfield_accesses,
                   OPT_fno_fine_grained_bitfield_accesses, false);
  Opts.DwarfDebugFlags = Args.getLastArgValue(OPT_dwarf_debug_flags);
  Opts.RecordCommandLine = Args.getLastArgValue(OPT_record_command_line);
  Opts.MergeAllConstants = Args.hasArg(OPT_fmerge_all_constants);
  Opts.NoCommon = Args.hasArg(OPT_fno_common);
  Opts.NoInlineLineTables = Args.hasArg(OPT_gno_inline_line_tables);
  Opts.NoImplicitFloat = Args.hasArg(OPT_no_implicit_float);
  Opts.OptimizeSize = getOptimizationLevelSize(Args);
  Opts.SimplifyLibCalls = !(Args.hasArg(OPT_fno_builtin) ||
                            Args.hasArg(OPT_ffreestanding));
  if (Opts.SimplifyLibCalls)
    getAllNoBuiltinFuncValues(Args, Opts.NoBuiltinFuncs);
  Opts.UnrollLoops =
      Args.hasFlag(OPT_funroll_loops, OPT_fno_unroll_loops,
                   (Opts.OptimizationLevel > 1));
  Opts.RerollLoops = Args.hasArg(OPT_freroll_loops);

  Opts.DisableIntegratedAS = Args.hasArg(OPT_fno_integrated_as);
  Opts.Autolink = !Args.hasArg(OPT_fno_autolink);
  Opts.SampleProfileFile = Args.getLastArgValue(OPT_fprofile_sample_use_EQ);
  Opts.DebugInfoForProfiling = Args.hasFlag(
      OPT_fdebug_info_for_profiling, OPT_fno_debug_info_for_profiling, false);
  Opts.DebugNameTable = static_cast<unsigned>(
      Args.hasArg(OPT_ggnu_pubnames)
          ? llvm::DICompileUnit::DebugNameTableKind::GNU
          : Args.hasArg(OPT_gpubnames)
                ? llvm::DICompileUnit::DebugNameTableKind::Default
                : llvm::DICompileUnit::DebugNameTableKind::None);
  Opts.DebugRangesBaseAddress = Args.hasArg(OPT_fdebug_ranges_base_address);

  setPGOInstrumentor(Opts, Args, Diags);
  Opts.InstrProfileOutput =
      Args.getLastArgValue(OPT_fprofile_instrument_path_EQ);
  Opts.ProfileInstrumentUsePath =
      Args.getLastArgValue(OPT_fprofile_instrument_use_path_EQ);
  if (!Opts.ProfileInstrumentUsePath.empty())
    setPGOUseInstrumentor(Opts, Opts.ProfileInstrumentUsePath);
  Opts.ProfileRemappingFile =
      Args.getLastArgValue(OPT_fprofile_remapping_file_EQ);
  if (!Opts.ProfileRemappingFile.empty() && !Opts.ExperimentalNewPassManager) {
    Diags.Report(diag::err_drv_argument_only_allowed_with)
      << Args.getLastArg(OPT_fprofile_remapping_file_EQ)->getAsString(Args)
      << "-fexperimental-new-pass-manager";
  }

  Opts.CoverageMapping =
      Args.hasFlag(OPT_fcoverage_mapping, OPT_fno_coverage_mapping, false);
  Opts.DumpCoverageMapping = Args.hasArg(OPT_dump_coverage_mapping);
  Opts.AsmVerbose = Args.hasArg(OPT_masm_verbose);
  Opts.PreserveAsmComments = !Args.hasArg(OPT_fno_preserve_as_comments);
  Opts.AssumeSaneOperatorNew = !Args.hasArg(OPT_fno_assume_sane_operator_new);
  Opts.ObjCAutoRefCountExceptions = Args.hasArg(OPT_fobjc_arc_exceptions);
  Opts.CXAAtExit = !Args.hasArg(OPT_fno_use_cxa_atexit);
  Opts.RegisterGlobalDtorsWithAtExit =
      Args.hasArg(OPT_fregister_global_dtors_with_atexit);
  Opts.CXXCtorDtorAliases = Args.hasArg(OPT_mconstructor_aliases);
  Opts.CodeModel = TargetOpts.CodeModel;
  Opts.DebugPass = Args.getLastArgValue(OPT_mdebug_pass);

  // Handle -mframe-pointer option.
  if (Arg *A = Args.getLastArg(OPT_mframe_pointer_EQ)) {
    CodeGenOptions::FramePointerKind FP;
    StringRef Name = A->getValue();
    bool ValidFP = true;
    if (Name == "none")
      FP = CodeGenOptions::FramePointerKind::None;
    else if (Name == "non-leaf")
      FP = CodeGenOptions::FramePointerKind::NonLeaf;
    else if (Name == "all")
      FP = CodeGenOptions::FramePointerKind::All;
    else {
      Diags.Report(diag::err_drv_invalid_value) << A->getAsString(Args) << Name;
      Success = false;
      ValidFP = false;
    }
    if (ValidFP)
      Opts.setFramePointer(FP);
  }

  // -pg may override -mframe-pointer
  // TODO: This should be merged into getFramePointerKind in Clang.cpp.
  if (Args.hasArg(OPT_pg))
    Opts.setFramePointer(CodeGenOptions::FramePointerKind::All);

  Opts.DisableFree = Args.hasArg(OPT_disable_free);
  Opts.DiscardValueNames = Args.hasArg(OPT_discard_value_names);
  Opts.DisableTailCalls = Args.hasArg(OPT_mdisable_tail_calls);
  Opts.NoEscapingBlockTailCalls =
      Args.hasArg(OPT_fno_escaping_block_tail_calls);
  Opts.FloatABI = Args.getLastArgValue(OPT_mfloat_abi);
  Opts.LessPreciseFPMAD = Args.hasArg(OPT_cl_mad_enable) ||
                          Args.hasArg(OPT_cl_unsafe_math_optimizations) ||
                          Args.hasArg(OPT_cl_fast_relaxed_math);
  Opts.LimitFloatPrecision = Args.getLastArgValue(OPT_mlimit_float_precision);
  Opts.NoInfsFPMath = (Args.hasArg(OPT_menable_no_infinities) ||
                       Args.hasArg(OPT_cl_finite_math_only) ||
                       Args.hasArg(OPT_cl_fast_relaxed_math));
  Opts.NoNaNsFPMath = (Args.hasArg(OPT_menable_no_nans) ||
                       Args.hasArg(OPT_cl_unsafe_math_optimizations) ||
                       Args.hasArg(OPT_cl_finite_math_only) ||
                       Args.hasArg(OPT_cl_fast_relaxed_math));
  Opts.NoSignedZeros = (Args.hasArg(OPT_fno_signed_zeros) ||
                        Args.hasArg(OPT_cl_no_signed_zeros) ||
                        Args.hasArg(OPT_cl_unsafe_math_optimizations) ||
                        Args.hasArg(OPT_cl_fast_relaxed_math));
  Opts.Reassociate = Args.hasArg(OPT_mreassociate);
  Opts.FlushDenorm = Args.hasArg(OPT_cl_denorms_are_zero) ||
                     (Args.hasArg(OPT_fcuda_is_device) &&
                      Args.hasArg(OPT_fcuda_flush_denormals_to_zero));
  Opts.CorrectlyRoundedDivSqrt =
      Args.hasArg(OPT_cl_fp32_correctly_rounded_divide_sqrt);
  Opts.UniformWGSize =
      Args.hasArg(OPT_cl_uniform_work_group_size);
  Opts.Reciprocals = Args.getAllArgValues(OPT_mrecip_EQ);
  Opts.ReciprocalMath = Args.hasArg(OPT_freciprocal_math);
  Opts.NoTrappingMath = Args.hasArg(OPT_fno_trapping_math);
  Opts.StrictFloatCastOverflow =
      !Args.hasArg(OPT_fno_strict_float_cast_overflow);

  Opts.NoZeroInitializedInBSS = Args.hasArg(OPT_mno_zero_initialized_in_bss);
  Opts.NumRegisterParameters = getLastArgIntValue(Args, OPT_mregparm, 0, Diags);
  Opts.NoExecStack = Args.hasArg(OPT_mno_exec_stack);
  Opts.FatalWarnings = Args.hasArg(OPT_massembler_fatal_warnings);
  Opts.NoWarn = Args.hasArg(OPT_massembler_no_warn);
  Opts.EnableSegmentedStacks = Args.hasArg(OPT_split_stacks);
  Opts.RelaxAll = Args.hasArg(OPT_mrelax_all);
  Opts.IncrementalLinkerCompatible =
      Args.hasArg(OPT_mincremental_linker_compatible);
  Opts.PIECopyRelocations =
      Args.hasArg(OPT_mpie_copy_relocations);
  Opts.NoPLT = Args.hasArg(OPT_fno_plt);
  Opts.SaveTempLabels = Args.hasArg(OPT_msave_temp_labels);
  Opts.NoDwarfDirectoryAsm = Args.hasArg(OPT_fno_dwarf_directory_asm);
  Opts.SoftFloat = Args.hasArg(OPT_msoft_float);
  Opts.StrictEnums = Args.hasArg(OPT_fstrict_enums);
  Opts.StrictReturn = !Args.hasArg(OPT_fno_strict_return);
  Opts.StrictVTablePointers = Args.hasArg(OPT_fstrict_vtable_pointers);
  Opts.ForceEmitVTables = Args.hasArg(OPT_fforce_emit_vtables);
  Opts.UnsafeFPMath = Args.hasArg(OPT_menable_unsafe_fp_math) ||
                      Args.hasArg(OPT_cl_unsafe_math_optimizations) ||
                      Args.hasArg(OPT_cl_fast_relaxed_math);
  Opts.UnwindTables = Args.hasArg(OPT_munwind_tables);
  Opts.RelocationModel = getRelocModel(Args, Diags);
  Opts.ThreadModel = Args.getLastArgValue(OPT_mthread_model, "posix");
  if (Opts.ThreadModel != "posix" && Opts.ThreadModel != "single")
    Diags.Report(diag::err_drv_invalid_value)
        << Args.getLastArg(OPT_mthread_model)->getAsString(Args)
        << Opts.ThreadModel;
  Opts.TrapFuncName = Args.getLastArgValue(OPT_ftrap_function_EQ);
  Opts.UseInitArray = Args.hasArg(OPT_fuse_init_array);

  Opts.FunctionSections = Args.hasFlag(OPT_ffunction_sections,
                                       OPT_fno_function_sections, false);
  Opts.DataSections = Args.hasFlag(OPT_fdata_sections,
                                   OPT_fno_data_sections, false);
  Opts.StackSizeSection =
      Args.hasFlag(OPT_fstack_size_section, OPT_fno_stack_size_section, false);
  Opts.UniqueSectionNames = Args.hasFlag(OPT_funique_section_names,
                                         OPT_fno_unique_section_names, true);

  Opts.MergeFunctions = Args.hasArg(OPT_fmerge_functions);

  Opts.NoUseJumpTables = Args.hasArg(OPT_fno_jump_tables);

  Opts.NullPointerIsValid = Args.hasArg(OPT_fno_delete_null_pointer_checks);

  Opts.ProfileSampleAccurate = Args.hasArg(OPT_fprofile_sample_accurate);

  Opts.PrepareForLTO = Args.hasArg(OPT_flto, OPT_flto_EQ);
  Opts.PrepareForThinLTO = false;
  if (Arg *A = Args.getLastArg(OPT_flto_EQ)) {
    StringRef S = A->getValue();
    if (S == "thin")
      Opts.PrepareForThinLTO = true;
    else if (S != "full")
      Diags.Report(diag::err_drv_invalid_value) << A->getAsString(Args) << S;
  }
  Opts.LTOUnit = Args.hasFlag(OPT_flto_unit, OPT_fno_lto_unit, false);
  Opts.EnableSplitLTOUnit = Args.hasArg(OPT_fsplit_lto_unit);
  if (Arg *A = Args.getLastArg(OPT_fthinlto_index_EQ)) {
    if (IK.getLanguage() != Language::LLVM_IR)
      Diags.Report(diag::err_drv_argument_only_allowed_with)
          << A->getAsString(Args) << "-x ir";
    Opts.ThinLTOIndexFile = Args.getLastArgValue(OPT_fthinlto_index_EQ);
  }
  if (Arg *A = Args.getLastArg(OPT_save_temps_EQ))
    Opts.SaveTempsFilePrefix =
        llvm::StringSwitch<std::string>(A->getValue())
            .Case("obj", FrontendOpts.OutputFile)
            .Default(llvm::sys::path::filename(FrontendOpts.OutputFile).str());

  Opts.ThinLinkBitcodeFile = Args.getLastArgValue(OPT_fthin_link_bitcode_EQ);

  Opts.MSVolatile = Args.hasArg(OPT_fms_volatile);

  Opts.VectorizeLoop = Args.hasArg(OPT_vectorize_loops);
  Opts.VectorizeSLP = Args.hasArg(OPT_vectorize_slp);

  Opts.PreferVectorWidth = Args.getLastArgValue(OPT_mprefer_vector_width_EQ);

  Opts.MainFileName = Args.getLastArgValue(OPT_main_file_name);
  Opts.VerifyModule = !Args.hasArg(OPT_disable_llvm_verifier);

  Opts.ControlFlowGuardNoChecks = Args.hasArg(OPT_cfguard_no_checks);
  Opts.ControlFlowGuard = Args.hasArg(OPT_cfguard);

  Opts.DisableGCov = Args.hasArg(OPT_test_coverage);
  Opts.EmitGcovArcs = Args.hasArg(OPT_femit_coverage_data);
  Opts.EmitGcovNotes = Args.hasArg(OPT_femit_coverage_notes);
  if (Opts.EmitGcovArcs || Opts.EmitGcovNotes) {
    Opts.CoverageDataFile = Args.getLastArgValue(OPT_coverage_data_file);
    Opts.CoverageNotesFile = Args.getLastArgValue(OPT_coverage_notes_file);
    Opts.CoverageExtraChecksum = Args.hasArg(OPT_coverage_cfg_checksum);
    Opts.CoverageNoFunctionNamesInData =
        Args.hasArg(OPT_coverage_no_function_names_in_data);
    Opts.ProfileFilterFiles =
        Args.getLastArgValue(OPT_fprofile_filter_files_EQ);
    Opts.ProfileExcludeFiles =
        Args.getLastArgValue(OPT_fprofile_exclude_files_EQ);
    Opts.CoverageExitBlockBeforeBody =
        Args.hasArg(OPT_coverage_exit_block_before_body);
    if (Args.hasArg(OPT_coverage_version_EQ)) {
      StringRef CoverageVersion = Args.getLastArgValue(OPT_coverage_version_EQ);
      if (CoverageVersion.size() != 4) {
        Diags.Report(diag::err_drv_invalid_value)
            << Args.getLastArg(OPT_coverage_version_EQ)->getAsString(Args)
            << CoverageVersion;
      } else {
        memcpy(Opts.CoverageVersion, CoverageVersion.data(), 4);
      }
    }
  }
  // Handle -fembed-bitcode option.
  if (Arg *A = Args.getLastArg(OPT_fembed_bitcode_EQ)) {
    StringRef Name = A->getValue();
    unsigned Model = llvm::StringSwitch<unsigned>(Name)
        .Case("off", CodeGenOptions::Embed_Off)
        .Case("all", CodeGenOptions::Embed_All)
        .Case("bitcode", CodeGenOptions::Embed_Bitcode)
        .Case("marker", CodeGenOptions::Embed_Marker)
        .Default(~0U);
    if (Model == ~0U) {
      Diags.Report(diag::err_drv_invalid_value) << A->getAsString(Args) << Name;
      Success = false;
    } else
      Opts.setEmbedBitcode(
          static_cast<CodeGenOptions::EmbedBitcodeKind>(Model));
  }
  // FIXME: For backend options that are not yet recorded as function
  // attributes in the IR, keep track of them so we can embed them in a
  // separate data section and use them when building the bitcode.
  if (Opts.getEmbedBitcode() == CodeGenOptions::Embed_All) {
    for (const auto &A : Args) {
      // Do not encode output and input.
      if (A->getOption().getID() == options::OPT_o ||
          A->getOption().getID() == options::OPT_INPUT ||
          A->getOption().getID() == options::OPT_x ||
          A->getOption().getID() == options::OPT_fembed_bitcode ||
          (A->getOption().getGroup().isValid() &&
           A->getOption().getGroup().getID() == options::OPT_W_Group))
        continue;
      ArgStringList ASL;
      A->render(Args, ASL);
      for (const auto &arg : ASL) {
        StringRef ArgStr(arg);
        Opts.CmdArgs.insert(Opts.CmdArgs.end(), ArgStr.begin(), ArgStr.end());
        // using \00 to separate each commandline options.
        Opts.CmdArgs.push_back('\0');
      }
    }
  }

  Opts.PreserveVec3Type = Args.hasArg(OPT_fpreserve_vec3_type);
  Opts.InstrumentFunctions = Args.hasArg(OPT_finstrument_functions);
  Opts.InstrumentFunctionsAfterInlining =
      Args.hasArg(OPT_finstrument_functions_after_inlining);
  Opts.InstrumentFunctionEntryBare =
      Args.hasArg(OPT_finstrument_function_entry_bare);

  Opts.XRayInstrumentFunctions =
      Args.hasArg(OPT_fxray_instrument);
  Opts.XRayAlwaysEmitCustomEvents =
      Args.hasArg(OPT_fxray_always_emit_customevents);
  Opts.XRayAlwaysEmitTypedEvents =
      Args.hasArg(OPT_fxray_always_emit_typedevents);
  Opts.XRayInstructionThreshold =
      getLastArgIntValue(Args, OPT_fxray_instruction_threshold_EQ, 200, Diags);

  auto XRayInstrBundles =
      Args.getAllArgValues(OPT_fxray_instrumentation_bundle);
  if (XRayInstrBundles.empty())
    Opts.XRayInstrumentationBundle.Mask = XRayInstrKind::All;
  else
    for (const auto &A : XRayInstrBundles)
      parseXRayInstrumentationBundle("-fxray-instrumentation-bundle=", A, Args,
                                     Diags, Opts.XRayInstrumentationBundle);

  Opts.InstrumentForProfiling = Args.hasArg(OPT_pg);
  Opts.CallFEntry = Args.hasArg(OPT_mfentry);
  Opts.MNopMCount = Args.hasArg(OPT_mnop_mcount);
  Opts.EmitOpenCLArgMetadata = Args.hasArg(OPT_cl_kernel_arg_info);

  if (const Arg *A = Args.getLastArg(OPT_fcf_protection_EQ)) {
    StringRef Name = A->getValue();
    if (Name == "full") {
      Opts.CFProtectionReturn = 1;
      Opts.CFProtectionBranch = 1;
    } else if (Name == "return")
      Opts.CFProtectionReturn = 1;
    else if (Name == "branch")
      Opts.CFProtectionBranch = 1;
    else if (Name != "none") {
      Diags.Report(diag::err_drv_invalid_value) << A->getAsString(Args) << Name;
      Success = false;
    }
  }

  if (const Arg *A = Args.getLastArg(OPT_compress_debug_sections,
                                     OPT_compress_debug_sections_EQ)) {
    if (A->getOption().getID() == OPT_compress_debug_sections) {
      // TODO: be more clever about the compression type auto-detection
      Opts.setCompressDebugSections(llvm::DebugCompressionType::GNU);
    } else {
      auto DCT = llvm::StringSwitch<llvm::DebugCompressionType>(A->getValue())
                     .Case("none", llvm::DebugCompressionType::None)
                     .Case("zlib", llvm::DebugCompressionType::Z)
                     .Case("zlib-gnu", llvm::DebugCompressionType::GNU)
                     .Default(llvm::DebugCompressionType::None);
      Opts.setCompressDebugSections(DCT);
    }
  }

  Opts.RelaxELFRelocations = Args.hasArg(OPT_mrelax_relocations);
  Opts.DebugCompilationDir = Args.getLastArgValue(OPT_fdebug_compilation_dir);
  for (auto *A :
       Args.filtered(OPT_mlink_bitcode_file, OPT_mlink_builtin_bitcode)) {
    CodeGenOptions::BitcodeFileToLink F;
    F.Filename = A->getValue();
    if (A->getOption().matches(OPT_mlink_builtin_bitcode)) {
      F.LinkFlags = llvm::Linker::Flags::LinkOnlyNeeded;
      // When linking CUDA bitcode, propagate function attributes so that
      // e.g. libdevice gets fast-math attrs if we're building with fast-math.
      F.PropagateAttrs = true;
      F.Internalize = true;
    }
    Opts.LinkBitcodeFiles.push_back(F);
  }
  Opts.SanitizeCoverageType =
      getLastArgIntValue(Args, OPT_fsanitize_coverage_type, 0, Diags);
  Opts.SanitizeCoverageIndirectCalls =
      Args.hasArg(OPT_fsanitize_coverage_indirect_calls);
  Opts.SanitizeCoverageTraceBB = Args.hasArg(OPT_fsanitize_coverage_trace_bb);
  Opts.SanitizeCoverageTraceCmp = Args.hasArg(OPT_fsanitize_coverage_trace_cmp);
  Opts.SanitizeCoverageTraceDiv = Args.hasArg(OPT_fsanitize_coverage_trace_div);
  Opts.SanitizeCoverageTraceGep = Args.hasArg(OPT_fsanitize_coverage_trace_gep);
  Opts.SanitizeCoverage8bitCounters =
      Args.hasArg(OPT_fsanitize_coverage_8bit_counters);
  Opts.SanitizeCoverageTracePC = Args.hasArg(OPT_fsanitize_coverage_trace_pc);
  Opts.SanitizeCoverageTracePCGuard =
      Args.hasArg(OPT_fsanitize_coverage_trace_pc_guard);
  Opts.SanitizeCoverageNoPrune = Args.hasArg(OPT_fsanitize_coverage_no_prune);
  Opts.SanitizeCoverageInline8bitCounters =
      Args.hasArg(OPT_fsanitize_coverage_inline_8bit_counters);
  Opts.SanitizeCoveragePCTable = Args.hasArg(OPT_fsanitize_coverage_pc_table);
  Opts.SanitizeCoverageStackDepth =
      Args.hasArg(OPT_fsanitize_coverage_stack_depth);
  Opts.SanitizeMemoryTrackOrigins =
      getLastArgIntValue(Args, OPT_fsanitize_memory_track_origins_EQ, 0, Diags);
  Opts.SanitizeMemoryUseAfterDtor =
      Args.hasFlag(OPT_fsanitize_memory_use_after_dtor,
                   OPT_fno_sanitize_memory_use_after_dtor,
                   false);
  Opts.SanitizeMinimalRuntime = Args.hasArg(OPT_fsanitize_minimal_runtime);
  Opts.SanitizeCfiCrossDso = Args.hasArg(OPT_fsanitize_cfi_cross_dso);
  Opts.SanitizeCfiICallGeneralizePointers =
      Args.hasArg(OPT_fsanitize_cfi_icall_generalize_pointers);
  Opts.SanitizeCfiCanonicalJumpTables =
      Args.hasArg(OPT_fsanitize_cfi_canonical_jump_tables);
  Opts.SanitizeStats = Args.hasArg(OPT_fsanitize_stats);
  if (Arg *A = Args.getLastArg(
          OPT_fsanitize_address_poison_custom_array_cookie,
          OPT_fno_sanitize_address_poison_custom_array_cookie)) {
    Opts.SanitizeAddressPoisonCustomArrayCookie =
        A->getOption().getID() ==
        OPT_fsanitize_address_poison_custom_array_cookie;
  }
  if (Arg *A = Args.getLastArg(OPT_fsanitize_address_use_after_scope,
                               OPT_fno_sanitize_address_use_after_scope)) {
    Opts.SanitizeAddressUseAfterScope =
        A->getOption().getID() == OPT_fsanitize_address_use_after_scope;
  }
  Opts.SanitizeAddressGlobalsDeadStripping =
      Args.hasArg(OPT_fsanitize_address_globals_dead_stripping);
  if (Arg *A = Args.getLastArg(OPT_fsanitize_address_use_odr_indicator,
                               OPT_fno_sanitize_address_use_odr_indicator)) {
    Opts.SanitizeAddressUseOdrIndicator =
        A->getOption().getID() == OPT_fsanitize_address_use_odr_indicator;
  }
  Opts.SSPBufferSize =
      getLastArgIntValue(Args, OPT_stack_protector_buffer_size, 8, Diags);
  Opts.StackRealignment = Args.hasArg(OPT_mstackrealign);
  if (Arg *A = Args.getLastArg(OPT_mstack_alignment)) {
    StringRef Val = A->getValue();
    unsigned StackAlignment = Opts.StackAlignment;
    Val.getAsInteger(10, StackAlignment);
    Opts.StackAlignment = StackAlignment;
  }

  if (Arg *A = Args.getLastArg(OPT_mstack_probe_size)) {
    StringRef Val = A->getValue();
    unsigned StackProbeSize = Opts.StackProbeSize;
    Val.getAsInteger(0, StackProbeSize);
    Opts.StackProbeSize = StackProbeSize;
  }

  Opts.NoStackArgProbe = Args.hasArg(OPT_mno_stack_arg_probe);

  if (Arg *A = Args.getLastArg(OPT_fobjc_dispatch_method_EQ)) {
    StringRef Name = A->getValue();
    unsigned Method = llvm::StringSwitch<unsigned>(Name)
      .Case("legacy", CodeGenOptions::Legacy)
      .Case("non-legacy", CodeGenOptions::NonLegacy)
      .Case("mixed", CodeGenOptions::Mixed)
      .Default(~0U);
    if (Method == ~0U) {
      Diags.Report(diag::err_drv_invalid_value) << A->getAsString(Args) << Name;
      Success = false;
    } else {
      Opts.setObjCDispatchMethod(
        static_cast<CodeGenOptions::ObjCDispatchMethodKind>(Method));
    }
  }


  if (Args.hasArg(OPT_fno_objc_convert_messages_to_runtime_calls))
    Opts.ObjCConvertMessagesToRuntimeCalls = 0;

  if (Args.getLastArg(OPT_femulated_tls) ||
      Args.getLastArg(OPT_fno_emulated_tls)) {
    Opts.ExplicitEmulatedTLS = true;
    Opts.EmulatedTLS =
        Args.hasFlag(OPT_femulated_tls, OPT_fno_emulated_tls, false);
  }

  if (Arg *A = Args.getLastArg(OPT_ftlsmodel_EQ)) {
    StringRef Name = A->getValue();
    unsigned Model = llvm::StringSwitch<unsigned>(Name)
        .Case("global-dynamic", CodeGenOptions::GeneralDynamicTLSModel)
        .Case("local-dynamic", CodeGenOptions::LocalDynamicTLSModel)
        .Case("initial-exec", CodeGenOptions::InitialExecTLSModel)
        .Case("local-exec", CodeGenOptions::LocalExecTLSModel)
        .Default(~0U);
    if (Model == ~0U) {
      Diags.Report(diag::err_drv_invalid_value) << A->getAsString(Args) << Name;
      Success = false;
    } else {
      Opts.setDefaultTLSModel(static_cast<CodeGenOptions::TLSModel>(Model));
    }
  }

  if (Arg *A = Args.getLastArg(OPT_fdenormal_fp_math_EQ)) {
    StringRef Val = A->getValue();
    Opts.FPDenormalMode = llvm::parseDenormalFPAttribute(Val);
    if (Opts.FPDenormalMode == llvm::DenormalMode::Invalid)
      Diags.Report(diag::err_drv_invalid_value) << A->getAsString(Args) << Val;
  }

  if (Arg *A = Args.getLastArg(OPT_fpcc_struct_return, OPT_freg_struct_return)) {
    if (A->getOption().matches(OPT_fpcc_struct_return)) {
      Opts.setStructReturnConvention(CodeGenOptions::SRCK_OnStack);
    } else {
      assert(A->getOption().matches(OPT_freg_struct_return));
      Opts.setStructReturnConvention(CodeGenOptions::SRCK_InRegs);
    }
  }

  Opts.DependentLibraries = Args.getAllArgValues(OPT_dependent_lib);
  Opts.LinkerOptions = Args.getAllArgValues(OPT_linker_option);
  bool NeedLocTracking = false;

  Opts.OptRecordFile = Args.getLastArgValue(OPT_opt_record_file);
  if (!Opts.OptRecordFile.empty())
    NeedLocTracking = true;

  if (Arg *A = Args.getLastArg(OPT_opt_record_passes)) {
    Opts.OptRecordPasses = A->getValue();
    NeedLocTracking = true;
  }

  if (Arg *A = Args.getLastArg(OPT_opt_record_format)) {
    Opts.OptRecordFormat = A->getValue();
    NeedLocTracking = true;
  }

  if (Arg *A = Args.getLastArg(OPT_Rpass_EQ)) {
    Opts.OptimizationRemarkPattern =
        GenerateOptimizationRemarkRegex(Diags, Args, A);
    NeedLocTracking = true;
  }

  if (Arg *A = Args.getLastArg(OPT_Rpass_missed_EQ)) {
    Opts.OptimizationRemarkMissedPattern =
        GenerateOptimizationRemarkRegex(Diags, Args, A);
    NeedLocTracking = true;
  }

  if (Arg *A = Args.getLastArg(OPT_Rpass_analysis_EQ)) {
    Opts.OptimizationRemarkAnalysisPattern =
        GenerateOptimizationRemarkRegex(Diags, Args, A);
    NeedLocTracking = true;
  }

  Opts.DiagnosticsWithHotness =
      Args.hasArg(options::OPT_fdiagnostics_show_hotness);
  bool UsingSampleProfile = !Opts.SampleProfileFile.empty();
  bool UsingProfile = UsingSampleProfile ||
      (Opts.getProfileUse() != CodeGenOptions::ProfileNone);

  if (Opts.DiagnosticsWithHotness && !UsingProfile &&
      // An IR file will contain PGO as metadata
      IK.getLanguage() != Language::LLVM_IR)
    Diags.Report(diag::warn_drv_diagnostics_hotness_requires_pgo)
        << "-fdiagnostics-show-hotness";

  Opts.DiagnosticsHotnessThreshold = getLastArgUInt64Value(
      Args, options::OPT_fdiagnostics_hotness_threshold_EQ, 0);
  if (Opts.DiagnosticsHotnessThreshold > 0 && !UsingProfile)
    Diags.Report(diag::warn_drv_diagnostics_hotness_requires_pgo)
        << "-fdiagnostics-hotness-threshold=";

  // If the user requested to use a sample profile for PGO, then the
  // backend will need to track source location information so the profile
  // can be incorporated into the IR.
  if (UsingSampleProfile)
    NeedLocTracking = true;

  // If the user requested a flag that requires source locations available in
  // the backend, make sure that the backend tracks source location information.
  if (NeedLocTracking && Opts.getDebugInfo() == codegenoptions::NoDebugInfo)
    Opts.setDebugInfo(codegenoptions::LocTrackingOnly);

  Opts.RewriteMapFiles = Args.getAllArgValues(OPT_frewrite_map_file);

  // Parse -fsanitize-recover= arguments.
  // FIXME: Report unrecoverable sanitizers incorrectly specified here.
  parseSanitizerKinds("-fsanitize-recover=",
                      Args.getAllArgValues(OPT_fsanitize_recover_EQ), Diags,
                      Opts.SanitizeRecover);
  parseSanitizerKinds("-fsanitize-trap=",
                      Args.getAllArgValues(OPT_fsanitize_trap_EQ), Diags,
                      Opts.SanitizeTrap);

  Opts.CudaGpuBinaryFileName =
      Args.getLastArgValue(OPT_fcuda_include_gpubinary);

  Opts.Backchain = Args.hasArg(OPT_mbackchain);

  Opts.EmitCheckPathComponentsToStrip = getLastArgIntValue(
      Args, OPT_fsanitize_undefined_strip_path_components_EQ, 0, Diags);

  Opts.EmitVersionIdentMetadata = Args.hasFlag(OPT_Qy, OPT_Qn, true);

  Opts.Addrsig = Args.hasArg(OPT_faddrsig);

  if (Arg *A = Args.getLastArg(OPT_msign_return_address_EQ)) {
    StringRef SignScope = A->getValue();

    if (SignScope.equals_lower("none"))
      Opts.setSignReturnAddress(CodeGenOptions::SignReturnAddressScope::None);
    else if (SignScope.equals_lower("all"))
      Opts.setSignReturnAddress(CodeGenOptions::SignReturnAddressScope::All);
    else if (SignScope.equals_lower("non-leaf"))
      Opts.setSignReturnAddress(
          CodeGenOptions::SignReturnAddressScope::NonLeaf);
    else
      Diags.Report(diag::err_drv_invalid_value)
          << A->getAsString(Args) << SignScope;

    if (Arg *A = Args.getLastArg(OPT_msign_return_address_key_EQ)) {
      StringRef SignKey = A->getValue();
      if (!SignScope.empty() && !SignKey.empty()) {
        if (SignKey.equals_lower("a_key"))
          Opts.setSignReturnAddressKey(
              CodeGenOptions::SignReturnAddressKeyValue::AKey);
        else if (SignKey.equals_lower("b_key"))
          Opts.setSignReturnAddressKey(
              CodeGenOptions::SignReturnAddressKeyValue::BKey);
        else
          Diags.Report(diag::err_drv_invalid_value)
              << A->getAsString(Args) << SignKey;
      }
    }
  }

  Opts.BranchTargetEnforcement = Args.hasArg(OPT_mbranch_target_enforce);

  Opts.KeepStaticConsts = Args.hasArg(OPT_fkeep_static_consts);

  Opts.SpeculativeLoadHardening = Args.hasArg(OPT_mspeculative_load_hardening);

  Opts.DefaultFunctionAttrs = Args.getAllArgValues(OPT_default_function_attr);

  Opts.PassPlugins = Args.getAllArgValues(OPT_fpass_plugin_EQ);

  Opts.SymbolPartition = Args.getLastArgValue(OPT_fsymbol_partition_EQ);

  return Success;
}

static void ParseDependencyOutputArgs(DependencyOutputOptions &Opts,
                                      ArgList &Args) {
  Opts.OutputFile = Args.getLastArgValue(OPT_dependency_file);
  Opts.Targets = Args.getAllArgValues(OPT_MT);
  Opts.IncludeSystemHeaders = Args.hasArg(OPT_sys_header_deps);
  Opts.IncludeModuleFiles = Args.hasArg(OPT_module_file_deps);
  Opts.UsePhonyTargets = Args.hasArg(OPT_MP);
  Opts.ShowHeaderIncludes = Args.hasArg(OPT_H);
  Opts.HeaderIncludeOutputFile = Args.getLastArgValue(OPT_header_include_file);
  Opts.AddMissingHeaderDeps = Args.hasArg(OPT_MG);
  if (Args.hasArg(OPT_show_includes)) {
    // Writing both /showIncludes and preprocessor output to stdout
    // would produce interleaved output, so use stderr for /showIncludes.
    // This behaves the same as cl.exe, when /E, /EP or /P are passed.
    if (Args.hasArg(options::OPT_E) || Args.hasArg(options::OPT_P))
      Opts.ShowIncludesDest = ShowIncludesDestination::Stderr;
    else
      Opts.ShowIncludesDest = ShowIncludesDestination::Stdout;
  } else {
    Opts.ShowIncludesDest = ShowIncludesDestination::None;
  }
  Opts.DOTOutputFile = Args.getLastArgValue(OPT_dependency_dot);
  Opts.ModuleDependencyOutputDir =
      Args.getLastArgValue(OPT_module_dependency_dir);
  if (Args.hasArg(OPT_MV))
    Opts.OutputFormat = DependencyOutputFormat::NMake;
  // Add sanitizer blacklists as extra dependencies.
  // They won't be discovered by the regular preprocessor, so
  // we let make / ninja to know about this implicit dependency.
  if (!Args.hasArg(OPT_fno_sanitize_blacklist)) {
    for (const auto *A : Args.filtered(OPT_fsanitize_blacklist)) {
      StringRef Val = A->getValue();
      if (Val.find('=') == StringRef::npos)
        Opts.ExtraDeps.push_back(Val);
    }
    if (Opts.IncludeSystemHeaders) {
      for (const auto *A : Args.filtered(OPT_fsanitize_system_blacklist)) {
        StringRef Val = A->getValue();
        if (Val.find('=') == StringRef::npos)
          Opts.ExtraDeps.push_back(Val);
      }
    }
  }

  // Propagate the extra dependencies.
  for (const auto *A : Args.filtered(OPT_fdepfile_entry)) {
    Opts.ExtraDeps.push_back(A->getValue());
  }

  // Only the -fmodule-file=<file> form.
  for (const auto *A : Args.filtered(OPT_fmodule_file)) {
    StringRef Val = A->getValue();
    if (Val.find('=') == StringRef::npos)
      Opts.ExtraDeps.push_back(Val);
  }
}

static bool parseShowColorsArgs(const ArgList &Args, bool DefaultColor) {
  // Color diagnostics default to auto ("on" if terminal supports) in the driver
  // but default to off in cc1, needing an explicit OPT_fdiagnostics_color.
  // Support both clang's -f[no-]color-diagnostics and gcc's
  // -f[no-]diagnostics-colors[=never|always|auto].
  enum {
    Colors_On,
    Colors_Off,
    Colors_Auto
  } ShowColors = DefaultColor ? Colors_Auto : Colors_Off;
  for (auto *A : Args) {
    const Option &O = A->getOption();
    if (O.matches(options::OPT_fcolor_diagnostics) ||
        O.matches(options::OPT_fdiagnostics_color)) {
      ShowColors = Colors_On;
    } else if (O.matches(options::OPT_fno_color_diagnostics) ||
               O.matches(options::OPT_fno_diagnostics_color)) {
      ShowColors = Colors_Off;
    } else if (O.matches(options::OPT_fdiagnostics_color_EQ)) {
      StringRef Value(A->getValue());
      if (Value == "always")
        ShowColors = Colors_On;
      else if (Value == "never")
        ShowColors = Colors_Off;
      else if (Value == "auto")
        ShowColors = Colors_Auto;
    }
  }
  return ShowColors == Colors_On ||
         (ShowColors == Colors_Auto &&
          llvm::sys::Process::StandardErrHasColors());
}

static bool checkVerifyPrefixes(const std::vector<std::string> &VerifyPrefixes,
                                DiagnosticsEngine *Diags) {
  bool Success = true;
  for (const auto &Prefix : VerifyPrefixes) {
    // Every prefix must start with a letter and contain only alphanumeric
    // characters, hyphens, and underscores.
    auto BadChar = llvm::find_if(Prefix, [](char C) {
      return !isAlphanumeric(C) && C != '-' && C != '_';
    });
    if (BadChar != Prefix.end() || !isLetter(Prefix[0])) {
      Success = false;
      if (Diags) {
        Diags->Report(diag::err_drv_invalid_value) << "-verify=" << Prefix;
        Diags->Report(diag::note_drv_verify_prefix_spelling);
      }
    }
  }
  return Success;
}

bool clang::ParseDiagnosticArgs(DiagnosticOptions &Opts, ArgList &Args,
                                DiagnosticsEngine *Diags,
                                bool DefaultDiagColor, bool DefaultShowOpt) {
  bool Success = true;

  Opts.DiagnosticLogFile = Args.getLastArgValue(OPT_diagnostic_log_file);
  if (Arg *A =
          Args.getLastArg(OPT_diagnostic_serialized_file, OPT__serialize_diags))
    Opts.DiagnosticSerializationFile = A->getValue();
  Opts.IgnoreWarnings = Args.hasArg(OPT_w);
  Opts.NoRewriteMacros = Args.hasArg(OPT_Wno_rewrite_macros);
  Opts.Pedantic = Args.hasArg(OPT_pedantic);
  Opts.PedanticErrors = Args.hasArg(OPT_pedantic_errors);
  Opts.ShowCarets = !Args.hasArg(OPT_fno_caret_diagnostics);
  Opts.ShowColors = parseShowColorsArgs(Args, DefaultDiagColor);
  Opts.ShowColumn = Args.hasFlag(OPT_fshow_column,
                                 OPT_fno_show_column,
                                 /*Default=*/true);
  Opts.ShowFixits = !Args.hasArg(OPT_fno_diagnostics_fixit_info);
  Opts.ShowLocation = !Args.hasArg(OPT_fno_show_source_location);
  Opts.AbsolutePath = Args.hasArg(OPT_fdiagnostics_absolute_paths);
  Opts.ShowOptionNames =
      Args.hasFlag(OPT_fdiagnostics_show_option,
                   OPT_fno_diagnostics_show_option, DefaultShowOpt);

  llvm::sys::Process::UseANSIEscapeCodes(Args.hasArg(OPT_fansi_escape_codes));

  // Default behavior is to not to show note include stacks.
  Opts.ShowNoteIncludeStack = false;
  if (Arg *A = Args.getLastArg(OPT_fdiagnostics_show_note_include_stack,
                               OPT_fno_diagnostics_show_note_include_stack))
    if (A->getOption().matches(OPT_fdiagnostics_show_note_include_stack))
      Opts.ShowNoteIncludeStack = true;

  StringRef ShowOverloads =
    Args.getLastArgValue(OPT_fshow_overloads_EQ, "all");
  if (ShowOverloads == "best")
    Opts.setShowOverloads(Ovl_Best);
  else if (ShowOverloads == "all")
    Opts.setShowOverloads(Ovl_All);
  else {
    Success = false;
    if (Diags)
      Diags->Report(diag::err_drv_invalid_value)
      << Args.getLastArg(OPT_fshow_overloads_EQ)->getAsString(Args)
      << ShowOverloads;
  }

  StringRef ShowCategory =
    Args.getLastArgValue(OPT_fdiagnostics_show_category, "none");
  if (ShowCategory == "none")
    Opts.ShowCategories = 0;
  else if (ShowCategory == "id")
    Opts.ShowCategories = 1;
  else if (ShowCategory == "name")
    Opts.ShowCategories = 2;
  else {
    Success = false;
    if (Diags)
      Diags->Report(diag::err_drv_invalid_value)
      << Args.getLastArg(OPT_fdiagnostics_show_category)->getAsString(Args)
      << ShowCategory;
  }

  StringRef Format =
    Args.getLastArgValue(OPT_fdiagnostics_format, "clang");
  if (Format == "clang")
    Opts.setFormat(DiagnosticOptions::Clang);
  else if (Format == "msvc")
    Opts.setFormat(DiagnosticOptions::MSVC);
  else if (Format == "msvc-fallback") {
    Opts.setFormat(DiagnosticOptions::MSVC);
    Opts.CLFallbackMode = true;
  } else if (Format == "vi")
    Opts.setFormat(DiagnosticOptions::Vi);
  else {
    Success = false;
    if (Diags)
      Diags->Report(diag::err_drv_invalid_value)
      << Args.getLastArg(OPT_fdiagnostics_format)->getAsString(Args)
      << Format;
  }

  Opts.ShowSourceRanges = Args.hasArg(OPT_fdiagnostics_print_source_range_info);
  Opts.ShowParseableFixits = Args.hasArg(OPT_fdiagnostics_parseable_fixits);
  Opts.ShowPresumedLoc = !Args.hasArg(OPT_fno_diagnostics_use_presumed_location);
  Opts.VerifyDiagnostics = Args.hasArg(OPT_verify) || Args.hasArg(OPT_verify_EQ);
  Opts.VerifyPrefixes = Args.getAllArgValues(OPT_verify_EQ);
  if (Args.hasArg(OPT_verify))
    Opts.VerifyPrefixes.push_back("expected");
  // Keep VerifyPrefixes in its original order for the sake of diagnostics, and
  // then sort it to prepare for fast lookup using std::binary_search.
  if (!checkVerifyPrefixes(Opts.VerifyPrefixes, Diags)) {
    Opts.VerifyDiagnostics = false;
    Success = false;
  }
  else
    llvm::sort(Opts.VerifyPrefixes);
  DiagnosticLevelMask DiagMask = DiagnosticLevelMask::None;
  Success &= parseDiagnosticLevelMask("-verify-ignore-unexpected=",
    Args.getAllArgValues(OPT_verify_ignore_unexpected_EQ),
    Diags, DiagMask);
  if (Args.hasArg(OPT_verify_ignore_unexpected))
    DiagMask = DiagnosticLevelMask::All;
  Opts.setVerifyIgnoreUnexpected(DiagMask);
  Opts.ElideType = !Args.hasArg(OPT_fno_elide_type);
  Opts.ShowTemplateTree = Args.hasArg(OPT_fdiagnostics_show_template_tree);
  Opts.ErrorLimit = getLastArgIntValue(Args, OPT_ferror_limit, 0, Diags);
  Opts.MacroBacktraceLimit =
      getLastArgIntValue(Args, OPT_fmacro_backtrace_limit,
                         DiagnosticOptions::DefaultMacroBacktraceLimit, Diags);
  Opts.TemplateBacktraceLimit = getLastArgIntValue(
      Args, OPT_ftemplate_backtrace_limit,
      DiagnosticOptions::DefaultTemplateBacktraceLimit, Diags);
  Opts.ConstexprBacktraceLimit = getLastArgIntValue(
      Args, OPT_fconstexpr_backtrace_limit,
      DiagnosticOptions::DefaultConstexprBacktraceLimit, Diags);
  Opts.SpellCheckingLimit = getLastArgIntValue(
      Args, OPT_fspell_checking_limit,
      DiagnosticOptions::DefaultSpellCheckingLimit, Diags);
  Opts.SnippetLineLimit = getLastArgIntValue(
      Args, OPT_fcaret_diagnostics_max_lines,
      DiagnosticOptions::DefaultSnippetLineLimit, Diags);
  Opts.TabStop = getLastArgIntValue(Args, OPT_ftabstop,
                                    DiagnosticOptions::DefaultTabStop, Diags);
  if (Opts.TabStop == 0 || Opts.TabStop > DiagnosticOptions::MaxTabStop) {
    Opts.TabStop = DiagnosticOptions::DefaultTabStop;
    if (Diags)
      Diags->Report(diag::warn_ignoring_ftabstop_value)
      << Opts.TabStop << DiagnosticOptions::DefaultTabStop;
  }
  Opts.MessageLength = getLastArgIntValue(Args, OPT_fmessage_length, 0, Diags);
  addDiagnosticArgs(Args, OPT_W_Group, OPT_W_value_Group, Opts.Warnings);
  addDiagnosticArgs(Args, OPT_R_Group, OPT_R_value_Group, Opts.Remarks);

  return Success;
}

static void ParseFileSystemArgs(FileSystemOptions &Opts, ArgList &Args) {
  Opts.WorkingDir = Args.getLastArgValue(OPT_working_directory);
}

/// Parse the argument to the -ftest-module-file-extension
/// command-line argument.
///
/// \returns true on error, false on success.
static bool parseTestModuleFileExtensionArg(StringRef Arg,
                                            std::string &BlockName,
                                            unsigned &MajorVersion,
                                            unsigned &MinorVersion,
                                            bool &Hashed,
                                            std::string &UserInfo) {
  SmallVector<StringRef, 5> Args;
  Arg.split(Args, ':', 5);
  if (Args.size() < 5)
    return true;

  BlockName = Args[0];
  if (Args[1].getAsInteger(10, MajorVersion)) return true;
  if (Args[2].getAsInteger(10, MinorVersion)) return true;
  if (Args[3].getAsInteger(2, Hashed)) return true;
  if (Args.size() > 4)
    UserInfo = Args[4];
  return false;
}

static InputKind ParseFrontendArgs(FrontendOptions &Opts, ArgList &Args,
                                   DiagnosticsEngine &Diags,
                                   bool &IsHeaderFile) {
  Opts.ProgramAction = frontend::ParseSyntaxOnly;
  if (const Arg *A = Args.getLastArg(OPT_Action_Group)) {
    switch (A->getOption().getID()) {
    default:
      llvm_unreachable("Invalid option in group!");
    case OPT_ast_list:
      Opts.ProgramAction = frontend::ASTDeclList; break;
    case OPT_ast_dump_all_EQ:
    case OPT_ast_dump_EQ: {
      unsigned Val = llvm::StringSwitch<unsigned>(A->getValue())
                         .CaseLower("default", ADOF_Default)
                         .CaseLower("json", ADOF_JSON)
                         .Default(std::numeric_limits<unsigned>::max());

      if (Val != std::numeric_limits<unsigned>::max())
        Opts.ASTDumpFormat = static_cast<ASTDumpOutputFormat>(Val);
      else {
        Diags.Report(diag::err_drv_invalid_value)
            << A->getAsString(Args) << A->getValue();
        Opts.ASTDumpFormat = ADOF_Default;
      }
      LLVM_FALLTHROUGH;
    }
    case OPT_ast_dump:
    case OPT_ast_dump_all:
    case OPT_ast_dump_lookups:
      Opts.ProgramAction = frontend::ASTDump; break;
    case OPT_ast_print:
      Opts.ProgramAction = frontend::ASTPrint; break;
    case OPT_ast_view:
      Opts.ProgramAction = frontend::ASTView; break;
    case OPT_compiler_options_dump:
      Opts.ProgramAction = frontend::DumpCompilerOptions; break;
    case OPT_dump_raw_tokens:
      Opts.ProgramAction = frontend::DumpRawTokens; break;
    case OPT_dump_tokens:
      Opts.ProgramAction = frontend::DumpTokens; break;
    case OPT_S:
      Opts.ProgramAction = frontend::EmitAssembly; break;
    case OPT_emit_llvm_bc:
      Opts.ProgramAction = frontend::EmitBC; break;
    case OPT_emit_html:
      Opts.ProgramAction = frontend::EmitHTML; break;
    case OPT_emit_llvm:
      Opts.ProgramAction = frontend::EmitLLVM; break;
    case OPT_emit_llvm_only:
      Opts.ProgramAction = frontend::EmitLLVMOnly; break;
    case OPT_emit_codegen_only:
      Opts.ProgramAction = frontend::EmitCodeGenOnly; break;
    case OPT_emit_obj:
      Opts.ProgramAction = frontend::EmitObj; break;
    case OPT_fixit_EQ:
      Opts.FixItSuffix = A->getValue();
      LLVM_FALLTHROUGH;
    case OPT_fixit:
      Opts.ProgramAction = frontend::FixIt; break;
    case OPT_emit_module:
      Opts.ProgramAction = frontend::GenerateModule; break;
    case OPT_emit_module_interface:
      Opts.ProgramAction = frontend::GenerateModuleInterface; break;
    case OPT_emit_header_module:
      Opts.ProgramAction = frontend::GenerateHeaderModule; break;
    case OPT_emit_pch:
      Opts.ProgramAction = frontend::GeneratePCH; break;
<<<<<<< HEAD
    case OPT_levitation_parse_import:
      Opts.ProgramAction = frontend::LevitationParseImport; break;
    case OPT_levitation_build_preamble:
      Opts.ProgramAction = frontend::LevitationBuildPreamble; break;
    case OPT_emit_iterface_stubs: {
=======
    case OPT_emit_interface_stubs: {
>>>>>>> a71c1e2a
      StringRef ArgStr =
          Args.hasArg(OPT_interface_stub_version_EQ)
              ? Args.getLastArgValue(OPT_interface_stub_version_EQ)
              : "experimental-ifs-v1";
      if (ArgStr == "experimental-yaml-elf-v1" ||
          ArgStr == "experimental-tapi-elf-v1") {
        std::string ErrorMessage =
            "Invalid interface stub format: " + ArgStr.str() +
            " is deprecated.";
        Diags.Report(diag::err_drv_invalid_value)
            << "Must specify a valid interface stub format type, ie: "
               "-interface-stub-version=experimental-ifs-v1"
            << ErrorMessage;
      } else if (ArgStr != "experimental-ifs-v1") {
        std::string ErrorMessage =
            "Invalid interface stub format: " + ArgStr.str() + ".";
        Diags.Report(diag::err_drv_invalid_value)
            << "Must specify a valid interface stub format type, ie: "
               "-interface-stub-version=experimental-ifs-v1"
            << ErrorMessage;
      } else {
        Opts.ProgramAction = frontend::GenerateInterfaceIfsExpV1;
      }
      break;
    }
    case OPT_init_only:
      Opts.ProgramAction = frontend::InitOnly; break;
    case OPT_fsyntax_only:
      Opts.ProgramAction = frontend::ParseSyntaxOnly; break;
    case OPT_module_file_info:
      Opts.ProgramAction = frontend::ModuleFileInfo; break;
    case OPT_verify_pch:
      Opts.ProgramAction = frontend::VerifyPCH; break;
    case OPT_print_preamble:
      Opts.ProgramAction = frontend::PrintPreamble; break;
    case OPT_E:
      Opts.ProgramAction = frontend::PrintPreprocessedInput; break;
    case OPT_templight_dump:
      Opts.ProgramAction = frontend::TemplightDump; break;
    case OPT_rewrite_macros:
      Opts.ProgramAction = frontend::RewriteMacros; break;
    case OPT_rewrite_objc:
      Opts.ProgramAction = frontend::RewriteObjC; break;
    case OPT_rewrite_test:
      Opts.ProgramAction = frontend::RewriteTest; break;
    case OPT_analyze:
      Opts.ProgramAction = frontend::RunAnalysis; break;
    case OPT_migrate:
      Opts.ProgramAction = frontend::MigrateSource; break;
    case OPT_Eonly:
      Opts.ProgramAction = frontend::RunPreprocessorOnly; break;
    case OPT_print_dependency_directives_minimized_source:
      Opts.ProgramAction =
          frontend::PrintDependencyDirectivesSourceMinimizerOutput;
      break;
    }
  }

  Opts.LevitationBuildObject = Args.hasArg(OPT_flevitation_build_object);
  Opts.LevitationBuildDeclaration = Args.hasArg(OPT_flevitation_build_decl);

  if (const Arg* A = Args.getLastArg(OPT_plugin)) {
    Opts.Plugins.emplace_back(A->getValue(0));
    Opts.ProgramAction = frontend::PluginAction;
    Opts.ActionName = A->getValue();
  }
  Opts.AddPluginActions = Args.getAllArgValues(OPT_add_plugin);
  for (const auto *AA : Args.filtered(OPT_plugin_arg))
    Opts.PluginArgs[AA->getValue(0)].emplace_back(AA->getValue(1));

  for (const std::string &Arg :
         Args.getAllArgValues(OPT_ftest_module_file_extension_EQ)) {
    std::string BlockName;
    unsigned MajorVersion;
    unsigned MinorVersion;
    bool Hashed;
    std::string UserInfo;
    if (parseTestModuleFileExtensionArg(Arg, BlockName, MajorVersion,
                                        MinorVersion, Hashed, UserInfo)) {
      Diags.Report(diag::err_test_module_file_extension_format) << Arg;

      continue;
    }

    // Add the testing module file extension.
    Opts.ModuleFileExtensions.push_back(
        std::make_shared<TestModuleFileExtension>(
            BlockName, MajorVersion, MinorVersion, Hashed, UserInfo));
  }

  if (const Arg *A = Args.getLastArg(OPT_code_completion_at)) {
    Opts.CodeCompletionAt =
      ParsedSourceLocation::FromString(A->getValue());
    if (Opts.CodeCompletionAt.FileName.empty())
      Diags.Report(diag::err_drv_invalid_value)
        << A->getAsString(Args) << A->getValue();
  }
  Opts.DisableFree = Args.hasArg(OPT_disable_free);

  Opts.OutputFile = Args.getLastArgValue(OPT_o);
  Opts.Plugins = Args.getAllArgValues(OPT_load);
  Opts.RelocatablePCH = Args.hasArg(OPT_relocatable_pch);
  Opts.ShowHelp = Args.hasArg(OPT_help);
  Opts.ShowStats = Args.hasArg(OPT_print_stats);
  Opts.ShowTimers = Args.hasArg(OPT_ftime_report);
  Opts.PrintSupportedCPUs = Args.hasArg(OPT_print_supported_cpus);
  Opts.TimeTrace = Args.hasArg(OPT_ftime_trace);
  Opts.TimeTraceGranularity = getLastArgIntValue(
      Args, OPT_ftime_trace_granularity_EQ, Opts.TimeTraceGranularity, Diags);
  Opts.ShowVersion = Args.hasArg(OPT_version);
  Opts.ASTMergeFiles = Args.getAllArgValues(OPT_ast_merge);
  Opts.LLVMArgs = Args.getAllArgValues(OPT_mllvm);
  Opts.FixWhatYouCan = Args.hasArg(OPT_fix_what_you_can);
  Opts.FixOnlyWarnings = Args.hasArg(OPT_fix_only_warnings);
  Opts.FixAndRecompile = Args.hasArg(OPT_fixit_recompile);
  Opts.FixToTemporaries = Args.hasArg(OPT_fixit_to_temp);
  Opts.ASTDumpDecls = Args.hasArg(OPT_ast_dump, OPT_ast_dump_EQ);
  Opts.ASTDumpAll = Args.hasArg(OPT_ast_dump_all, OPT_ast_dump_all_EQ);
  Opts.ASTDumpFilter = Args.getLastArgValue(OPT_ast_dump_filter);
  Opts.ASTDumpLookups = Args.hasArg(OPT_ast_dump_lookups);
  Opts.UseGlobalModuleIndex = !Args.hasArg(OPT_fno_modules_global_index);
  Opts.GenerateGlobalModuleIndex = Opts.UseGlobalModuleIndex;
  Opts.ModuleMapFiles = Args.getAllArgValues(OPT_fmodule_map_file);
  // Only the -fmodule-file=<file> form.
  for (const auto *A : Args.filtered(OPT_fmodule_file)) {
    StringRef Val = A->getValue();
    if (Val.find('=') == StringRef::npos)
      Opts.ModuleFiles.push_back(Val);
  }
  Opts.ModulesEmbedFiles = Args.getAllArgValues(OPT_fmodules_embed_file_EQ);
  Opts.ModulesEmbedAllFiles = Args.hasArg(OPT_fmodules_embed_all_files);
  Opts.IncludeTimestamps = !Args.hasArg(OPT_fno_pch_timestamp);

  Opts.CodeCompleteOpts.IncludeMacros
    = Args.hasArg(OPT_code_completion_macros);
  Opts.CodeCompleteOpts.IncludeCodePatterns
    = Args.hasArg(OPT_code_completion_patterns);
  Opts.CodeCompleteOpts.IncludeGlobals
    = !Args.hasArg(OPT_no_code_completion_globals);
  Opts.CodeCompleteOpts.IncludeNamespaceLevelDecls
    = !Args.hasArg(OPT_no_code_completion_ns_level_decls);
  Opts.CodeCompleteOpts.IncludeBriefComments
    = Args.hasArg(OPT_code_completion_brief_comments);
  Opts.CodeCompleteOpts.IncludeFixIts
    = Args.hasArg(OPT_code_completion_with_fixits);

  Opts.OverrideRecordLayoutsFile
    = Args.getLastArgValue(OPT_foverride_record_layout_EQ);
  Opts.AuxTriple = Args.getLastArgValue(OPT_aux_triple);
  Opts.StatsFile = Args.getLastArgValue(OPT_stats_file);

  Opts.LevitationPreambleFileName =
          Args.getLastArgValue(OPT_levitation_preamble);
  Opts.LevitationDependencyDeclASTs =
          Args.getAllArgValues(OPT_levitation_dependency);
  Opts.LevitationDependenciesOutputFile =
          Args.getLastArgValue(OPT_levitation_dependencies_output_file);
  Opts.LevitationSourcesRootDir =
          Args.getLastArgValue(OPT_levitation_sources_root_dir);

  if (const Arg *A = Args.getLastArg(OPT_arcmt_check,
                                     OPT_arcmt_modify,
                                     OPT_arcmt_migrate)) {
    switch (A->getOption().getID()) {
    default:
      llvm_unreachable("missed a case");
    case OPT_arcmt_check:
      Opts.ARCMTAction = FrontendOptions::ARCMT_Check;
      break;
    case OPT_arcmt_modify:
      Opts.ARCMTAction = FrontendOptions::ARCMT_Modify;
      break;
    case OPT_arcmt_migrate:
      Opts.ARCMTAction = FrontendOptions::ARCMT_Migrate;
      break;
    }
  }
  Opts.MTMigrateDir = Args.getLastArgValue(OPT_mt_migrate_directory);
  Opts.ARCMTMigrateReportOut
    = Args.getLastArgValue(OPT_arcmt_migrate_report_output);
  Opts.ARCMTMigrateEmitARCErrors
    = Args.hasArg(OPT_arcmt_migrate_emit_arc_errors);

  if (Args.hasArg(OPT_objcmt_migrate_literals))
    Opts.ObjCMTAction |= FrontendOptions::ObjCMT_Literals;
  if (Args.hasArg(OPT_objcmt_migrate_subscripting))
    Opts.ObjCMTAction |= FrontendOptions::ObjCMT_Subscripting;
  if (Args.hasArg(OPT_objcmt_migrate_property_dot_syntax))
    Opts.ObjCMTAction |= FrontendOptions::ObjCMT_PropertyDotSyntax;
  if (Args.hasArg(OPT_objcmt_migrate_property))
    Opts.ObjCMTAction |= FrontendOptions::ObjCMT_Property;
  if (Args.hasArg(OPT_objcmt_migrate_readonly_property))
    Opts.ObjCMTAction |= FrontendOptions::ObjCMT_ReadonlyProperty;
  if (Args.hasArg(OPT_objcmt_migrate_readwrite_property))
    Opts.ObjCMTAction |= FrontendOptions::ObjCMT_ReadwriteProperty;
  if (Args.hasArg(OPT_objcmt_migrate_annotation))
    Opts.ObjCMTAction |= FrontendOptions::ObjCMT_Annotation;
  if (Args.hasArg(OPT_objcmt_returns_innerpointer_property))
    Opts.ObjCMTAction |= FrontendOptions::ObjCMT_ReturnsInnerPointerProperty;
  if (Args.hasArg(OPT_objcmt_migrate_instancetype))
    Opts.ObjCMTAction |= FrontendOptions::ObjCMT_Instancetype;
  if (Args.hasArg(OPT_objcmt_migrate_nsmacros))
    Opts.ObjCMTAction |= FrontendOptions::ObjCMT_NsMacros;
  if (Args.hasArg(OPT_objcmt_migrate_protocol_conformance))
    Opts.ObjCMTAction |= FrontendOptions::ObjCMT_ProtocolConformance;
  if (Args.hasArg(OPT_objcmt_atomic_property))
    Opts.ObjCMTAction |= FrontendOptions::ObjCMT_AtomicProperty;
  if (Args.hasArg(OPT_objcmt_ns_nonatomic_iosonly))
    Opts.ObjCMTAction |= FrontendOptions::ObjCMT_NsAtomicIOSOnlyProperty;
  if (Args.hasArg(OPT_objcmt_migrate_designated_init))
    Opts.ObjCMTAction |= FrontendOptions::ObjCMT_DesignatedInitializer;
  if (Args.hasArg(OPT_objcmt_migrate_all))
    Opts.ObjCMTAction |= FrontendOptions::ObjCMT_MigrateDecls;

  Opts.ObjCMTWhiteListPath = Args.getLastArgValue(OPT_objcmt_whitelist_dir_path);

  if (Opts.ARCMTAction != FrontendOptions::ARCMT_None &&
      Opts.ObjCMTAction != FrontendOptions::ObjCMT_None) {
    Diags.Report(diag::err_drv_argument_not_allowed_with)
      << "ARC migration" << "ObjC migration";
  }

  InputKind DashX(Language::Unknown);
  if (const Arg *A = Args.getLastArg(OPT_x)) {
    StringRef XValue = A->getValue();

    // Parse suffixes: '<lang>(-header|[-module-map][-cpp-output])'.
    // FIXME: Supporting '<lang>-header-cpp-output' would be useful.
    bool Preprocessed = XValue.consume_back("-cpp-output");
    bool ModuleMap = XValue.consume_back("-module-map");
    IsHeaderFile =
        !Preprocessed && !ModuleMap && XValue.consume_back("-header");

    // Principal languages.
    DashX = llvm::StringSwitch<InputKind>(XValue)
                .Case("c", Language::C)
                .Case("cl", Language::OpenCL)
                .Case("cuda", Language::CUDA)
                .Case("hip", Language::HIP)
                .Case("c++", Language::CXX)
                .Case("objective-c", Language::ObjC)
                .Case("objective-c++", Language::ObjCXX)
                .Case("renderscript", Language::RenderScript)
                .Default(Language::Unknown);

    // "objc[++]-cpp-output" is an acceptable synonym for
    // "objective-c[++]-cpp-output".
    if (DashX.isUnknown() && Preprocessed && !IsHeaderFile && !ModuleMap)
      DashX = llvm::StringSwitch<InputKind>(XValue)
                  .Case("objc", Language::ObjC)
                  .Case("objc++", Language::ObjCXX)
                  .Default(Language::Unknown);

    // Some special cases cannot be combined with suffixes.
    if (DashX.isUnknown() && !Preprocessed && !ModuleMap && !IsHeaderFile)
      DashX = llvm::StringSwitch<InputKind>(XValue)
                  .Case("cpp-output", InputKind(Language::C).getPreprocessed())
                  .Case("assembler-with-cpp", Language::Asm)
                  .Cases("ast", "pcm",
                         InputKind(Language::Unknown, InputKind::Precompiled))
                  .Case("ir", Language::LLVM_IR)
                  .Default(Language::Unknown);

    if (DashX.isUnknown())
      Diags.Report(diag::err_drv_invalid_value)
        << A->getAsString(Args) << A->getValue();

    if (Preprocessed)
      DashX = DashX.getPreprocessed();
    if (ModuleMap)
      DashX = DashX.withFormat(InputKind::ModuleMap);
  }

  // '-' is the default input if none is given.
  std::vector<std::string> Inputs = Args.getAllArgValues(OPT_INPUT);
  Opts.Inputs.clear();
  if (Inputs.empty())
    Inputs.push_back("-");
  for (unsigned i = 0, e = Inputs.size(); i != e; ++i) {
    InputKind IK = DashX;
    if (IK.isUnknown()) {
      IK = FrontendOptions::getInputKindForExtension(
        StringRef(Inputs[i]).rsplit('.').second);
      // FIXME: Warn on this?
      if (IK.isUnknown())
        IK = Language::C;
      // FIXME: Remove this hack.
      if (i == 0)
        DashX = IK;
    }

    // The -emit-module action implicitly takes a module map.
    if (Opts.ProgramAction == frontend::GenerateModule &&
        IK.getFormat() == InputKind::Source)
      IK = IK.withFormat(InputKind::ModuleMap);

    Opts.Inputs.emplace_back(std::move(Inputs[i]), IK);
  }

  return DashX;
}

std::string CompilerInvocation::GetResourcesPath(const char *Argv0,
                                                 void *MainAddr) {
  std::string ClangExecutable =
      llvm::sys::fs::getMainExecutable(Argv0, MainAddr);
  return Driver::GetResourcesPath(ClangExecutable, CLANG_RESOURCE_DIR);
}

static void ParseHeaderSearchArgs(HeaderSearchOptions &Opts, ArgList &Args,
                                  const std::string &WorkingDir) {
  Opts.Sysroot = Args.getLastArgValue(OPT_isysroot, "/");
  Opts.Verbose = Args.hasArg(OPT_v);
  Opts.UseBuiltinIncludes = !Args.hasArg(OPT_nobuiltininc);
  Opts.UseStandardSystemIncludes = !Args.hasArg(OPT_nostdsysteminc);
  Opts.UseStandardCXXIncludes = !Args.hasArg(OPT_nostdincxx);
  if (const Arg *A = Args.getLastArg(OPT_stdlib_EQ))
    Opts.UseLibcxx = (strcmp(A->getValue(), "libc++") == 0);
  Opts.ResourceDir = Args.getLastArgValue(OPT_resource_dir);

  // Canonicalize -fmodules-cache-path before storing it.
  SmallString<128> P(Args.getLastArgValue(OPT_fmodules_cache_path));
  if (!(P.empty() || llvm::sys::path::is_absolute(P))) {
    if (WorkingDir.empty())
      llvm::sys::fs::make_absolute(P);
    else
      llvm::sys::fs::make_absolute(WorkingDir, P);
  }
  llvm::sys::path::remove_dots(P);
  Opts.ModuleCachePath = P.str();

  Opts.ModuleUserBuildPath = Args.getLastArgValue(OPT_fmodules_user_build_path);
  // Only the -fmodule-file=<name>=<file> form.
  for (const auto *A : Args.filtered(OPT_fmodule_file)) {
    StringRef Val = A->getValue();
    if (Val.find('=') != StringRef::npos)
      Opts.PrebuiltModuleFiles.insert(Val.split('='));
  }
  for (const auto *A : Args.filtered(OPT_fprebuilt_module_path))
    Opts.AddPrebuiltModulePath(A->getValue());
  Opts.DisableModuleHash = Args.hasArg(OPT_fdisable_module_hash);
  Opts.ModulesHashContent = Args.hasArg(OPT_fmodules_hash_content);
  Opts.ModulesStrictContextHash = Args.hasArg(OPT_fmodules_strict_context_hash);
  Opts.ModulesValidateDiagnosticOptions =
      !Args.hasArg(OPT_fmodules_disable_diagnostic_validation);
  Opts.ImplicitModuleMaps = Args.hasArg(OPT_fimplicit_module_maps);
  Opts.ModuleMapFileHomeIsCwd = Args.hasArg(OPT_fmodule_map_file_home_is_cwd);
  Opts.ModuleCachePruneInterval =
      getLastArgIntValue(Args, OPT_fmodules_prune_interval, 7 * 24 * 60 * 60);
  Opts.ModuleCachePruneAfter =
      getLastArgIntValue(Args, OPT_fmodules_prune_after, 31 * 24 * 60 * 60);
  Opts.ModulesValidateOncePerBuildSession =
      Args.hasArg(OPT_fmodules_validate_once_per_build_session);
  Opts.BuildSessionTimestamp =
      getLastArgUInt64Value(Args, OPT_fbuild_session_timestamp, 0);
  Opts.ModulesValidateSystemHeaders =
      Args.hasArg(OPT_fmodules_validate_system_headers);
  Opts.ValidateASTInputFilesContent =
      Args.hasArg(OPT_fvalidate_ast_input_files_content);
  if (const Arg *A = Args.getLastArg(OPT_fmodule_format_EQ))
    Opts.ModuleFormat = A->getValue();

  for (const auto *A : Args.filtered(OPT_fmodules_ignore_macro)) {
    StringRef MacroDef = A->getValue();
    Opts.ModulesIgnoreMacros.insert(
        llvm::CachedHashString(MacroDef.split('=').first));
  }

  // Add -I..., -F..., and -index-header-map options in order.
  bool IsIndexHeaderMap = false;
  bool IsSysrootSpecified =
      Args.hasArg(OPT__sysroot_EQ) || Args.hasArg(OPT_isysroot);
  for (const auto *A : Args.filtered(OPT_I, OPT_F, OPT_index_header_map)) {
    if (A->getOption().matches(OPT_index_header_map)) {
      // -index-header-map applies to the next -I or -F.
      IsIndexHeaderMap = true;
      continue;
    }

    frontend::IncludeDirGroup Group =
        IsIndexHeaderMap ? frontend::IndexHeaderMap : frontend::Angled;

    bool IsFramework = A->getOption().matches(OPT_F);
    std::string Path = A->getValue();

    if (IsSysrootSpecified && !IsFramework && A->getValue()[0] == '=') {
      SmallString<32> Buffer;
      llvm::sys::path::append(Buffer, Opts.Sysroot,
                              llvm::StringRef(A->getValue()).substr(1));
      Path = Buffer.str();
    }

    Opts.AddPath(Path, Group, IsFramework,
                 /*IgnoreSysroot*/ true);
    IsIndexHeaderMap = false;
  }

  // Add -iprefix/-iwithprefix/-iwithprefixbefore options.
  StringRef Prefix = ""; // FIXME: This isn't the correct default prefix.
  for (const auto *A :
       Args.filtered(OPT_iprefix, OPT_iwithprefix, OPT_iwithprefixbefore)) {
    if (A->getOption().matches(OPT_iprefix))
      Prefix = A->getValue();
    else if (A->getOption().matches(OPT_iwithprefix))
      Opts.AddPath(Prefix.str() + A->getValue(), frontend::After, false, true);
    else
      Opts.AddPath(Prefix.str() + A->getValue(), frontend::Angled, false, true);
  }

  for (const auto *A : Args.filtered(OPT_idirafter))
    Opts.AddPath(A->getValue(), frontend::After, false, true);
  for (const auto *A : Args.filtered(OPT_iquote))
    Opts.AddPath(A->getValue(), frontend::Quoted, false, true);
  for (const auto *A : Args.filtered(OPT_isystem, OPT_iwithsysroot))
    Opts.AddPath(A->getValue(), frontend::System, false,
                 !A->getOption().matches(OPT_iwithsysroot));
  for (const auto *A : Args.filtered(OPT_iframework))
    Opts.AddPath(A->getValue(), frontend::System, true, true);
  for (const auto *A : Args.filtered(OPT_iframeworkwithsysroot))
    Opts.AddPath(A->getValue(), frontend::System, /*IsFramework=*/true,
                 /*IgnoreSysRoot=*/false);

  // Add the paths for the various language specific isystem flags.
  for (const auto *A : Args.filtered(OPT_c_isystem))
    Opts.AddPath(A->getValue(), frontend::CSystem, false, true);
  for (const auto *A : Args.filtered(OPT_cxx_isystem))
    Opts.AddPath(A->getValue(), frontend::CXXSystem, false, true);
  for (const auto *A : Args.filtered(OPT_objc_isystem))
    Opts.AddPath(A->getValue(), frontend::ObjCSystem, false,true);
  for (const auto *A : Args.filtered(OPT_objcxx_isystem))
    Opts.AddPath(A->getValue(), frontend::ObjCXXSystem, false, true);

  // Add the internal paths from a driver that detects standard include paths.
  for (const auto *A :
       Args.filtered(OPT_internal_isystem, OPT_internal_externc_isystem)) {
    frontend::IncludeDirGroup Group = frontend::System;
    if (A->getOption().matches(OPT_internal_externc_isystem))
      Group = frontend::ExternCSystem;
    Opts.AddPath(A->getValue(), Group, false, true);
  }

  // Add the path prefixes which are implicitly treated as being system headers.
  for (const auto *A :
       Args.filtered(OPT_system_header_prefix, OPT_no_system_header_prefix))
    Opts.AddSystemHeaderPrefix(
        A->getValue(), A->getOption().matches(OPT_system_header_prefix));

  for (const auto *A : Args.filtered(OPT_ivfsoverlay))
    Opts.AddVFSOverlayFile(A->getValue());
}

void CompilerInvocation::setLangDefaults(LangOptions &Opts, InputKind IK,
                                         const llvm::Triple &T,
                                         PreprocessorOptions &PPOpts,
                                         LangStandard::Kind LangStd) {
  // Set some properties which depend solely on the input kind; it would be nice
  // to move these to the language standard, and have the driver resolve the
  // input kind + language standard.
  //
  // FIXME: Perhaps a better model would be for a single source file to have
  // multiple language standards (C / C++ std, ObjC std, OpenCL std, OpenMP std)
  // simultaneously active?
  if (IK.getLanguage() == Language::Asm) {
    Opts.AsmPreprocessor = 1;
  } else if (IK.isObjectiveC()) {
    Opts.ObjC = 1;
  }

  if (LangStd == LangStandard::lang_unspecified) {
    // Based on the base language, pick one.
    switch (IK.getLanguage()) {
    case Language::Unknown:
    case Language::LLVM_IR:
      llvm_unreachable("Invalid input kind!");
    case Language::OpenCL:
      LangStd = LangStandard::lang_opencl10;
      break;
    case Language::CUDA:
      LangStd = LangStandard::lang_cuda;
      break;
    case Language::Asm:
    case Language::C:
#if defined(CLANG_DEFAULT_STD_C)
      LangStd = CLANG_DEFAULT_STD_C;
#else
      // The PS4 uses C99 as the default C standard.
      if (T.isPS4())
        LangStd = LangStandard::lang_gnu99;
      else
        LangStd = LangStandard::lang_gnu11;
#endif
      break;
    case Language::ObjC:
#if defined(CLANG_DEFAULT_STD_C)
      LangStd = CLANG_DEFAULT_STD_C;
#else
      LangStd = LangStandard::lang_gnu11;
#endif
      break;
    case Language::CXX:
    case Language::ObjCXX:
#if defined(CLANG_DEFAULT_STD_CXX)
      LangStd = CLANG_DEFAULT_STD_CXX;
#else
      LangStd = LangStandard::lang_gnucxx14;
#endif
      break;
    case Language::RenderScript:
      LangStd = LangStandard::lang_c99;
      break;
    case Language::HIP:
      LangStd = LangStandard::lang_hip;
      break;
    }
  }

  const LangStandard &Std = LangStandard::getLangStandardForKind(LangStd);
  Opts.LineComment = Std.hasLineComments();
  Opts.C99 = Std.isC99();
  Opts.C11 = Std.isC11();
  Opts.C17 = Std.isC17();
  Opts.C2x = Std.isC2x();
  Opts.CPlusPlus = Std.isCPlusPlus();
  Opts.CPlusPlus11 = Std.isCPlusPlus11();
  Opts.CPlusPlus14 = Std.isCPlusPlus14();
  Opts.CPlusPlus17 = Std.isCPlusPlus17();
  Opts.CPlusPlus2a = Std.isCPlusPlus2a();
  Opts.Digraphs = Std.hasDigraphs();
  Opts.GNUMode = Std.isGNUMode();
  Opts.GNUInline = !Opts.C99 && !Opts.CPlusPlus;
  Opts.GNUCVersion = 0;
  Opts.HexFloats = Std.hasHexFloats();
  Opts.ImplicitInt = Std.hasImplicitInt();

  // Set OpenCL Version.
  Opts.OpenCL = Std.isOpenCL();
  if (LangStd == LangStandard::lang_opencl10)
    Opts.OpenCLVersion = 100;
  else if (LangStd == LangStandard::lang_opencl11)
    Opts.OpenCLVersion = 110;
  else if (LangStd == LangStandard::lang_opencl12)
    Opts.OpenCLVersion = 120;
  else if (LangStd == LangStandard::lang_opencl20)
    Opts.OpenCLVersion = 200;
  else if (LangStd == LangStandard::lang_openclcpp)
    Opts.OpenCLCPlusPlusVersion = 100;

  // OpenCL has some additional defaults.
  if (Opts.OpenCL) {
    Opts.AltiVec = 0;
    Opts.ZVector = 0;
    Opts.setLaxVectorConversions(LangOptions::LaxVectorConversionKind::None);
    Opts.setDefaultFPContractMode(LangOptions::FPC_On);
    Opts.NativeHalfType = 1;
    Opts.NativeHalfArgsAndReturns = 1;
    Opts.OpenCLCPlusPlus = Opts.CPlusPlus;

    // Include default header file for OpenCL.
    if (Opts.IncludeDefaultHeader) {
      if (Opts.DeclareOpenCLBuiltins) {
        // Only include base header file for builtin types and constants.
        PPOpts.Includes.push_back("opencl-c-base.h");
      } else {
        PPOpts.Includes.push_back("opencl-c.h");
      }
    }
  }

  Opts.HIP = IK.getLanguage() == Language::HIP;
  Opts.CUDA = IK.getLanguage() == Language::CUDA || Opts.HIP;
  if (Opts.CUDA)
    // Set default FP_CONTRACT to FAST.
    Opts.setDefaultFPContractMode(LangOptions::FPC_Fast);

  Opts.RenderScript = IK.getLanguage() == Language::RenderScript;
  if (Opts.RenderScript) {
    Opts.NativeHalfType = 1;
    Opts.NativeHalfArgsAndReturns = 1;
  }

  // OpenCL and C++ both have bool, true, false keywords.
  Opts.Bool = Opts.OpenCL || Opts.CPlusPlus;

  // OpenCL has half keyword
  Opts.Half = Opts.OpenCL;

  // C++ has wchar_t keyword.
  Opts.WChar = Opts.CPlusPlus;

  Opts.GNUKeywords = Opts.GNUMode;
  Opts.CXXOperatorNames = Opts.CPlusPlus;

  Opts.AlignedAllocation = Opts.CPlusPlus17;

  Opts.DollarIdents = !Opts.AsmPreprocessor;

  // Enable [[]] attributes in C++11 and C2x by default.
  Opts.DoubleSquareBracketAttributes = Opts.CPlusPlus11 || Opts.C2x;
}

/// Attempt to parse a visibility value out of the given argument.
static Visibility parseVisibility(Arg *arg, ArgList &args,
                                  DiagnosticsEngine &diags) {
  StringRef value = arg->getValue();
  if (value == "default") {
    return DefaultVisibility;
  } else if (value == "hidden" || value == "internal") {
    return HiddenVisibility;
  } else if (value == "protected") {
    // FIXME: diagnose if target does not support protected visibility
    return ProtectedVisibility;
  }

  diags.Report(diag::err_drv_invalid_value)
    << arg->getAsString(args) << value;
  return DefaultVisibility;
}

/// Check if input file kind and language standard are compatible.
static bool IsInputCompatibleWithStandard(InputKind IK,
                                          const LangStandard &S) {
  switch (IK.getLanguage()) {
  case Language::Unknown:
  case Language::LLVM_IR:
    llvm_unreachable("should not parse language flags for this input");

  case Language::C:
  case Language::ObjC:
  case Language::RenderScript:
    return S.getLanguage() == Language::C;

  case Language::OpenCL:
    return S.getLanguage() == Language::OpenCL;

  case Language::CXX:
  case Language::ObjCXX:
    return S.getLanguage() == Language::CXX;

  case Language::CUDA:
    // FIXME: What -std= values should be permitted for CUDA compilations?
    return S.getLanguage() == Language::CUDA ||
           S.getLanguage() == Language::CXX;

  case Language::HIP:
    return S.getLanguage() == Language::CXX || S.getLanguage() == Language::HIP;

  case Language::Asm:
    // Accept (and ignore) all -std= values.
    // FIXME: The -std= value is not ignored; it affects the tokenization
    // and preprocessing rules if we're preprocessing this asm input.
    return true;
  }

  llvm_unreachable("unexpected input language");
}

/// Get language name for given input kind.
static const StringRef GetInputKindName(InputKind IK) {
  switch (IK.getLanguage()) {
  case Language::C:
    return "C";
  case Language::ObjC:
    return "Objective-C";
  case Language::CXX:
    return "C++";
  case Language::ObjCXX:
    return "Objective-C++";
  case Language::OpenCL:
    return "OpenCL";
  case Language::CUDA:
    return "CUDA";
  case Language::RenderScript:
    return "RenderScript";
  case Language::HIP:
    return "HIP";

  case Language::Asm:
    return "Asm";
  case Language::LLVM_IR:
    return "LLVM IR";

  case Language::Unknown:
    break;
  }
  llvm_unreachable("unknown input language");
}

static void ParseLangArgs(LangOptions &Opts, ArgList &Args, InputKind IK,
                          const TargetOptions &TargetOpts,
                          PreprocessorOptions &PPOpts,
                          DiagnosticsEngine &Diags) {
  // FIXME: Cleanup per-file based stuff.
  LangStandard::Kind LangStd = LangStandard::lang_unspecified;
  if (const Arg *A = Args.getLastArg(OPT_std_EQ)) {
    LangStd = LangStandard::getLangKind(A->getValue());
    if (LangStd == LangStandard::lang_unspecified) {
      Diags.Report(diag::err_drv_invalid_value)
        << A->getAsString(Args) << A->getValue();
      // Report supported standards with short description.
      for (unsigned KindValue = 0;
           KindValue != LangStandard::lang_unspecified;
           ++KindValue) {
        const LangStandard &Std = LangStandard::getLangStandardForKind(
          static_cast<LangStandard::Kind>(KindValue));
        if (IsInputCompatibleWithStandard(IK, Std)) {
          auto Diag = Diags.Report(diag::note_drv_use_standard);
          Diag << Std.getName() << Std.getDescription();
          unsigned NumAliases = 0;
#define LANGSTANDARD(id, name, lang, desc, features)
#define LANGSTANDARD_ALIAS(id, alias) \
          if (KindValue == LangStandard::lang_##id) ++NumAliases;
#define LANGSTANDARD_ALIAS_DEPR(id, alias)
#include "clang/Basic/LangStandards.def"
          Diag << NumAliases;
#define LANGSTANDARD(id, name, lang, desc, features)
#define LANGSTANDARD_ALIAS(id, alias) \
          if (KindValue == LangStandard::lang_##id) Diag << alias;
#define LANGSTANDARD_ALIAS_DEPR(id, alias)
#include "clang/Basic/LangStandards.def"
        }
      }
    } else {
      // Valid standard, check to make sure language and standard are
      // compatible.
      const LangStandard &Std = LangStandard::getLangStandardForKind(LangStd);
      if (!IsInputCompatibleWithStandard(IK, Std)) {
        Diags.Report(diag::err_drv_argument_not_allowed_with)
          << A->getAsString(Args) << GetInputKindName(IK);
      }
    }
  }

  if (Args.hasArg(OPT_fno_dllexport_inlines))
    Opts.DllExportInlines = false;

  if (const Arg *A = Args.getLastArg(OPT_fcf_protection_EQ)) {
    StringRef Name = A->getValue();
    if (Name == "full" || Name == "branch") {
      Opts.CFProtectionBranch = 1;
    }
  }
  // -cl-std only applies for OpenCL language standards.
  // Override the -std option in this case.
  if (const Arg *A = Args.getLastArg(OPT_cl_std_EQ)) {
    LangStandard::Kind OpenCLLangStd
      = llvm::StringSwitch<LangStandard::Kind>(A->getValue())
        .Cases("cl", "CL", LangStandard::lang_opencl10)
        .Cases("cl1.1", "CL1.1", LangStandard::lang_opencl11)
        .Cases("cl1.2", "CL1.2", LangStandard::lang_opencl12)
        .Cases("cl2.0", "CL2.0", LangStandard::lang_opencl20)
        .Cases("clc++", "CLC++", LangStandard::lang_openclcpp)
        .Default(LangStandard::lang_unspecified);

    if (OpenCLLangStd == LangStandard::lang_unspecified) {
      Diags.Report(diag::err_drv_invalid_value)
        << A->getAsString(Args) << A->getValue();
    }
    else
      LangStd = OpenCLLangStd;
  }

  Opts.IncludeDefaultHeader = Args.hasArg(OPT_finclude_default_header);
  Opts.DeclareOpenCLBuiltins = Args.hasArg(OPT_fdeclare_opencl_builtins);

  llvm::Triple T(TargetOpts.Triple);
  CompilerInvocation::setLangDefaults(Opts, IK, T, PPOpts, LangStd);

  // -cl-strict-aliasing needs to emit diagnostic in the case where CL > 1.0.
  // This option should be deprecated for CL > 1.0 because
  // this option was added for compatibility with OpenCL 1.0.
  if (Args.getLastArg(OPT_cl_strict_aliasing)
       && Opts.OpenCLVersion > 100) {
    Diags.Report(diag::warn_option_invalid_ocl_version)
        << Opts.getOpenCLVersionTuple().getAsString()
        << Args.getLastArg(OPT_cl_strict_aliasing)->getAsString(Args);
  }

  // We abuse '-f[no-]gnu-keywords' to force overriding all GNU-extension
  // keywords. This behavior is provided by GCC's poorly named '-fasm' flag,
  // while a subset (the non-C++ GNU keywords) is provided by GCC's
  // '-fgnu-keywords'. Clang conflates the two for simplicity under the single
  // name, as it doesn't seem a useful distinction.
  Opts.GNUKeywords = Args.hasFlag(OPT_fgnu_keywords, OPT_fno_gnu_keywords,
                                  Opts.GNUKeywords);

  Opts.Digraphs = Args.hasFlag(OPT_fdigraphs, OPT_fno_digraphs, Opts.Digraphs);

  if (Args.hasArg(OPT_fno_operator_names))
    Opts.CXXOperatorNames = 0;

  if (Args.hasArg(OPT_fcuda_is_device))
    Opts.CUDAIsDevice = 1;

  if (Args.hasArg(OPT_fcuda_allow_variadic_functions))
    Opts.CUDAAllowVariadicFunctions = 1;

  if (Args.hasArg(OPT_fno_cuda_host_device_constexpr))
    Opts.CUDAHostDeviceConstexpr = 0;

  if (Opts.CUDAIsDevice && Args.hasArg(OPT_fcuda_approx_transcendentals))
    Opts.CUDADeviceApproxTranscendentals = 1;

  Opts.GPURelocatableDeviceCode = Args.hasArg(OPT_fgpu_rdc);
  if (Args.hasArg(OPT_fgpu_allow_device_init)) {
    if (Opts.HIP)
      Opts.GPUAllowDeviceInit = 1;
    else
      Diags.Report(diag::warn_ignored_hip_only_option)
          << Args.getLastArg(OPT_fgpu_allow_device_init)->getAsString(Args);
  }
  Opts.HIPUseNewLaunchAPI = Args.hasArg(OPT_fhip_new_launch_api);

  if (Opts.ObjC) {
    if (Arg *arg = Args.getLastArg(OPT_fobjc_runtime_EQ)) {
      StringRef value = arg->getValue();
      if (Opts.ObjCRuntime.tryParse(value))
        Diags.Report(diag::err_drv_unknown_objc_runtime) << value;
    }

    if (Args.hasArg(OPT_fobjc_gc_only))
      Opts.setGC(LangOptions::GCOnly);
    else if (Args.hasArg(OPT_fobjc_gc))
      Opts.setGC(LangOptions::HybridGC);
    else if (Args.hasArg(OPT_fobjc_arc)) {
      Opts.ObjCAutoRefCount = 1;
      if (!Opts.ObjCRuntime.allowsARC())
        Diags.Report(diag::err_arc_unsupported_on_runtime);
    }

    // ObjCWeakRuntime tracks whether the runtime supports __weak, not
    // whether the feature is actually enabled.  This is predominantly
    // determined by -fobjc-runtime, but we allow it to be overridden
    // from the command line for testing purposes.
    if (Args.hasArg(OPT_fobjc_runtime_has_weak))
      Opts.ObjCWeakRuntime = 1;
    else
      Opts.ObjCWeakRuntime = Opts.ObjCRuntime.allowsWeak();

    // ObjCWeak determines whether __weak is actually enabled.
    // Note that we allow -fno-objc-weak to disable this even in ARC mode.
    if (auto weakArg = Args.getLastArg(OPT_fobjc_weak, OPT_fno_objc_weak)) {
      if (!weakArg->getOption().matches(OPT_fobjc_weak)) {
        assert(!Opts.ObjCWeak);
      } else if (Opts.getGC() != LangOptions::NonGC) {
        Diags.Report(diag::err_objc_weak_with_gc);
      } else if (!Opts.ObjCWeakRuntime) {
        Diags.Report(diag::err_objc_weak_unsupported);
      } else {
        Opts.ObjCWeak = 1;
      }
    } else if (Opts.ObjCAutoRefCount) {
      Opts.ObjCWeak = Opts.ObjCWeakRuntime;
    }

    if (Args.hasArg(OPT_fno_objc_infer_related_result_type))
      Opts.ObjCInferRelatedResultType = 0;

    if (Args.hasArg(OPT_fobjc_subscripting_legacy_runtime))
      Opts.ObjCSubscriptingLegacyRuntime =
        (Opts.ObjCRuntime.getKind() == ObjCRuntime::FragileMacOSX);
  }

  if (Arg *A = Args.getLastArg(options::OPT_fgnuc_version_EQ)) {
    // Check that the version has 1 to 3 components and the minor and patch
    // versions fit in two decimal digits.
    VersionTuple GNUCVer;
    bool Invalid = GNUCVer.tryParse(A->getValue());
    unsigned Major = GNUCVer.getMajor();
    unsigned Minor = GNUCVer.getMinor().getValueOr(0);
    unsigned Patch = GNUCVer.getSubminor().getValueOr(0);
    if (Invalid || GNUCVer.getBuild() || Minor >= 100 || Patch >= 100) {
      Diags.Report(diag::err_drv_invalid_value)
          << A->getAsString(Args) << A->getValue();
    }
    Opts.GNUCVersion = Major * 100 * 100 + Minor * 100 + Patch;
  }

  if (Args.hasArg(OPT_fgnu89_inline)) {
    if (Opts.CPlusPlus)
      Diags.Report(diag::err_drv_argument_not_allowed_with)
        << "-fgnu89-inline" << GetInputKindName(IK);
    else
      Opts.GNUInline = 1;
  }

  if (Args.hasArg(OPT_fapple_kext)) {
    if (!Opts.CPlusPlus)
      Diags.Report(diag::warn_c_kext);
    else
      Opts.AppleKext = 1;
  }

  if (Args.hasArg(OPT_print_ivar_layout))
    Opts.ObjCGCBitmapPrint = 1;

  if (Args.hasArg(OPT_fno_constant_cfstrings))
    Opts.NoConstantCFStrings = 1;
  if (const auto *A = Args.getLastArg(OPT_fcf_runtime_abi_EQ))
    Opts.CFRuntime =
        llvm::StringSwitch<LangOptions::CoreFoundationABI>(A->getValue())
            .Cases("unspecified", "standalone", "objc",
                   LangOptions::CoreFoundationABI::ObjectiveC)
            .Cases("swift", "swift-5.0",
                   LangOptions::CoreFoundationABI::Swift5_0)
            .Case("swift-4.2", LangOptions::CoreFoundationABI::Swift4_2)
            .Case("swift-4.1", LangOptions::CoreFoundationABI::Swift4_1)
            .Default(LangOptions::CoreFoundationABI::ObjectiveC);

  if (Args.hasArg(OPT_fzvector))
    Opts.ZVector = 1;

  if (Args.hasArg(OPT_pthread))
    Opts.POSIXThreads = 1;

  // The value-visibility mode defaults to "default".
  if (Arg *visOpt = Args.getLastArg(OPT_fvisibility)) {
    Opts.setValueVisibilityMode(parseVisibility(visOpt, Args, Diags));
  } else {
    Opts.setValueVisibilityMode(DefaultVisibility);
  }

  // The type-visibility mode defaults to the value-visibility mode.
  if (Arg *typeVisOpt = Args.getLastArg(OPT_ftype_visibility)) {
    Opts.setTypeVisibilityMode(parseVisibility(typeVisOpt, Args, Diags));
  } else {
    Opts.setTypeVisibilityMode(Opts.getValueVisibilityMode());
  }

  if (Args.hasArg(OPT_fvisibility_inlines_hidden))
    Opts.InlineVisibilityHidden = 1;

  if (Args.hasArg(OPT_fvisibility_global_new_delete_hidden))
    Opts.GlobalAllocationFunctionVisibilityHidden = 1;

  if (Args.hasArg(OPT_fapply_global_visibility_to_externs))
    Opts.SetVisibilityForExternDecls = 1;

  if (Args.hasArg(OPT_ftrapv)) {
    Opts.setSignedOverflowBehavior(LangOptions::SOB_Trapping);
    // Set the handler, if one is specified.
    Opts.OverflowHandler =
        Args.getLastArgValue(OPT_ftrapv_handler);
  }
  else if (Args.hasArg(OPT_fwrapv))
    Opts.setSignedOverflowBehavior(LangOptions::SOB_Defined);

  Opts.MSVCCompat = Args.hasArg(OPT_fms_compatibility);
  Opts.MicrosoftExt = Opts.MSVCCompat || Args.hasArg(OPT_fms_extensions);
  Opts.AsmBlocks = Args.hasArg(OPT_fasm_blocks) || Opts.MicrosoftExt;
  Opts.MSCompatibilityVersion = 0;
  if (const Arg *A = Args.getLastArg(OPT_fms_compatibility_version)) {
    VersionTuple VT;
    if (VT.tryParse(A->getValue()))
      Diags.Report(diag::err_drv_invalid_value) << A->getAsString(Args)
                                                << A->getValue();
    Opts.MSCompatibilityVersion = VT.getMajor() * 10000000 +
                                  VT.getMinor().getValueOr(0) * 100000 +
                                  VT.getSubminor().getValueOr(0);
  }

  // Mimicking gcc's behavior, trigraphs are only enabled if -trigraphs
  // is specified, or -std is set to a conforming mode.
  // Trigraphs are disabled by default in c++1z onwards.
  Opts.Trigraphs = !Opts.GNUMode && !Opts.MSVCCompat && !Opts.CPlusPlus17;
  Opts.Trigraphs =
      Args.hasFlag(OPT_ftrigraphs, OPT_fno_trigraphs, Opts.Trigraphs);

  Opts.DollarIdents = Args.hasFlag(OPT_fdollars_in_identifiers,
                                   OPT_fno_dollars_in_identifiers,
                                   Opts.DollarIdents);
  Opts.PascalStrings = Args.hasArg(OPT_fpascal_strings);
  Opts.setVtorDispMode(
      MSVtorDispMode(getLastArgIntValue(Args, OPT_vtordisp_mode_EQ, 1, Diags)));
  Opts.Borland = Args.hasArg(OPT_fborland_extensions);
  Opts.WritableStrings = Args.hasArg(OPT_fwritable_strings);
  Opts.ConstStrings = Args.hasFlag(OPT_fconst_strings, OPT_fno_const_strings,
                                   Opts.ConstStrings);
  if (Arg *A = Args.getLastArg(OPT_flax_vector_conversions_EQ)) {
    using LaxKind = LangOptions::LaxVectorConversionKind;
    if (auto Kind = llvm::StringSwitch<Optional<LaxKind>>(A->getValue())
                        .Case("none", LaxKind::None)
                        .Case("integer", LaxKind::Integer)
                        .Case("all", LaxKind::All)
                        .Default(llvm::None))
      Opts.setLaxVectorConversions(*Kind);
    else
      Diags.Report(diag::err_drv_invalid_value)
          << A->getAsString(Args) << A->getValue();
  }
  if (Args.hasArg(OPT_fno_threadsafe_statics))
    Opts.ThreadsafeStatics = 0;
  Opts.Exceptions = Args.hasArg(OPT_fexceptions);
  Opts.ObjCExceptions = Args.hasArg(OPT_fobjc_exceptions);
  Opts.CXXExceptions = Args.hasArg(OPT_fcxx_exceptions);

  // -ffixed-point
  Opts.FixedPoint =
      Args.hasFlag(OPT_ffixed_point, OPT_fno_fixed_point, /*Default=*/false) &&
      !Opts.CPlusPlus;
  Opts.PaddingOnUnsignedFixedPoint =
      Args.hasFlag(OPT_fpadding_on_unsigned_fixed_point,
                   OPT_fno_padding_on_unsigned_fixed_point,
                   /*Default=*/false) &&
      Opts.FixedPoint;

  // Handle exception personalities
  Arg *A = Args.getLastArg(
      options::OPT_fsjlj_exceptions, options::OPT_fseh_exceptions,
      options::OPT_fdwarf_exceptions, options::OPT_fwasm_exceptions);
  if (A) {
    const Option &Opt = A->getOption();
    llvm::Triple T(TargetOpts.Triple);
    if (T.isWindowsMSVCEnvironment())
      Diags.Report(diag::err_fe_invalid_exception_model)
          << Opt.getName() << T.str();

    Opts.SjLjExceptions = Opt.matches(options::OPT_fsjlj_exceptions);
    Opts.SEHExceptions = Opt.matches(options::OPT_fseh_exceptions);
    Opts.DWARFExceptions = Opt.matches(options::OPT_fdwarf_exceptions);
    Opts.WasmExceptions = Opt.matches(options::OPT_fwasm_exceptions);
  }

  Opts.ExternCNoUnwind = Args.hasArg(OPT_fexternc_nounwind);
  Opts.TraditionalCPP = Args.hasArg(OPT_traditional_cpp);

  Opts.RTTI = Opts.CPlusPlus && !Args.hasArg(OPT_fno_rtti);
  Opts.RTTIData = Opts.RTTI && !Args.hasArg(OPT_fno_rtti_data);
  Opts.Blocks = Args.hasArg(OPT_fblocks) || (Opts.OpenCL
    && Opts.OpenCLVersion == 200);
  Opts.BlocksRuntimeOptional = Args.hasArg(OPT_fblocks_runtime_optional);
  Opts.Coroutines = Opts.CPlusPlus2a || Args.hasArg(OPT_fcoroutines_ts);

  Opts.ConvergentFunctions = Opts.OpenCL || (Opts.CUDA && Opts.CUDAIsDevice) ||
    Args.hasArg(OPT_fconvergent_functions);

  Opts.DoubleSquareBracketAttributes =
      Args.hasFlag(OPT_fdouble_square_bracket_attributes,
                   OPT_fno_double_square_bracket_attributes,
                   Opts.DoubleSquareBracketAttributes);

  Opts.CPlusPlusModules = Opts.CPlusPlus2a;
  Opts.ModulesTS = Args.hasArg(OPT_fmodules_ts);
  Opts.Modules =
      Args.hasArg(OPT_fmodules) || Opts.ModulesTS || Opts.CPlusPlusModules;
  Opts.ModulesStrictDeclUse = Args.hasArg(OPT_fmodules_strict_decluse);
  Opts.ModulesDeclUse =
      Args.hasArg(OPT_fmodules_decluse) || Opts.ModulesStrictDeclUse;
  // FIXME: We only need this in C++ modules / Modules TS if we might textually
  // enter a different module (eg, when building a header unit).
  Opts.ModulesLocalVisibility =
      Args.hasArg(OPT_fmodules_local_submodule_visibility) || Opts.ModulesTS ||
      Opts.CPlusPlusModules;
  Opts.ModulesCodegen = Args.hasArg(OPT_fmodules_codegen);
  Opts.ModulesDebugInfo = Args.hasArg(OPT_fmodules_debuginfo);
  Opts.ModulesSearchAll = Opts.Modules &&
    !Args.hasArg(OPT_fno_modules_search_all) &&
    Args.hasArg(OPT_fmodules_search_all);
  Opts.ModulesErrorRecovery = !Args.hasArg(OPT_fno_modules_error_recovery);
  Opts.ImplicitModules = !Args.hasArg(OPT_fno_implicit_modules);
  Opts.CharIsSigned = Opts.OpenCL || !Args.hasArg(OPT_fno_signed_char);
  Opts.WChar = Opts.CPlusPlus && !Args.hasArg(OPT_fno_wchar);
  Opts.Char8 = Args.hasFlag(OPT_fchar8__t, OPT_fno_char8__t, Opts.CPlusPlus2a);
  if (const Arg *A = Args.getLastArg(OPT_fwchar_type_EQ)) {
    Opts.WCharSize = llvm::StringSwitch<unsigned>(A->getValue())
                         .Case("char", 1)
                         .Case("short", 2)
                         .Case("int", 4)
                         .Default(0);
    if (Opts.WCharSize == 0)
      Diags.Report(diag::err_fe_invalid_wchar_type) << A->getValue();
  }
  Opts.WCharIsSigned = Args.hasFlag(OPT_fsigned_wchar, OPT_fno_signed_wchar, true);
  Opts.ShortEnums = Args.hasArg(OPT_fshort_enums);
  Opts.Freestanding = Args.hasArg(OPT_ffreestanding);
  Opts.NoBuiltin = Args.hasArg(OPT_fno_builtin) || Opts.Freestanding;
  if (!Opts.NoBuiltin)
    getAllNoBuiltinFuncValues(Args, Opts.NoBuiltinFuncs);
  Opts.NoMathBuiltin = Args.hasArg(OPT_fno_math_builtin);
  Opts.RelaxedTemplateTemplateArgs =
      Args.hasArg(OPT_frelaxed_template_template_args);
  Opts.SizedDeallocation = Args.hasArg(OPT_fsized_deallocation);
  Opts.AlignedAllocation =
      Args.hasFlag(OPT_faligned_allocation, OPT_fno_aligned_allocation,
                   Opts.AlignedAllocation);
  Opts.AlignedAllocationUnavailable =
      Opts.AlignedAllocation && Args.hasArg(OPT_aligned_alloc_unavailable);
  Opts.NewAlignOverride =
      getLastArgIntValue(Args, OPT_fnew_alignment_EQ, 0, Diags);
  if (Opts.NewAlignOverride && !llvm::isPowerOf2_32(Opts.NewAlignOverride)) {
    Arg *A = Args.getLastArg(OPT_fnew_alignment_EQ);
    Diags.Report(diag::err_fe_invalid_alignment) << A->getAsString(Args)
                                                 << A->getValue();
    Opts.NewAlignOverride = 0;
  }
  Opts.ConceptsTS = Args.hasArg(OPT_fconcepts_ts);
  Opts.HeinousExtensions = Args.hasArg(OPT_fheinous_gnu_extensions);
  Opts.AccessControl = !Args.hasArg(OPT_fno_access_control);
  Opts.ElideConstructors = !Args.hasArg(OPT_fno_elide_constructors);
  Opts.MathErrno = !Opts.OpenCL && Args.hasArg(OPT_fmath_errno);
  Opts.InstantiationDepth =
      getLastArgIntValue(Args, OPT_ftemplate_depth, 1024, Diags);
  Opts.ArrowDepth =
      getLastArgIntValue(Args, OPT_foperator_arrow_depth, 256, Diags);
  Opts.ConstexprCallDepth =
      getLastArgIntValue(Args, OPT_fconstexpr_depth, 512, Diags);
  Opts.ConstexprStepLimit =
      getLastArgIntValue(Args, OPT_fconstexpr_steps, 1048576, Diags);
  Opts.EnableNewConstInterp =
      Args.hasArg(OPT_fexperimental_new_constant_interpreter);
  Opts.ForceNewConstInterp =
      Args.hasArg(OPT_fforce_experimental_new_constant_interpreter);
  Opts.BracketDepth = getLastArgIntValue(Args, OPT_fbracket_depth, 256, Diags);
  Opts.DelayedTemplateParsing = Args.hasArg(OPT_fdelayed_template_parsing);
  Opts.NumLargeByValueCopy =
      getLastArgIntValue(Args, OPT_Wlarge_by_value_copy_EQ, 0, Diags);
  Opts.MSBitfields = Args.hasArg(OPT_mms_bitfields);
  Opts.ObjCConstantStringClass =
    Args.getLastArgValue(OPT_fconstant_string_class);
  Opts.ObjCDefaultSynthProperties =
    !Args.hasArg(OPT_disable_objc_default_synthesize_properties);
  Opts.EncodeExtendedBlockSig =
    Args.hasArg(OPT_fencode_extended_block_signature);
  Opts.EmitAllDecls = Args.hasArg(OPT_femit_all_decls);
  Opts.PackStruct = getLastArgIntValue(Args, OPT_fpack_struct_EQ, 0, Diags);
  Opts.MaxTypeAlign = getLastArgIntValue(Args, OPT_fmax_type_align_EQ, 0, Diags);
  Opts.AlignDouble = Args.hasArg(OPT_malign_double);
  Opts.LongDoubleSize = Args.hasArg(OPT_mlong_double_128)
                            ? 128
                            : Args.hasArg(OPT_mlong_double_64) ? 64 : 0;
  Opts.PPCIEEELongDouble = Args.hasArg(OPT_mabi_EQ_ieeelongdouble);
  Opts.PICLevel = getLastArgIntValue(Args, OPT_pic_level, 0, Diags);
  Opts.ROPI = Args.hasArg(OPT_fropi);
  Opts.RWPI = Args.hasArg(OPT_frwpi);
  Opts.PIE = Args.hasArg(OPT_pic_is_pie);
  Opts.Static = Args.hasArg(OPT_static_define);
  Opts.DumpRecordLayoutsSimple = Args.hasArg(OPT_fdump_record_layouts_simple);
  Opts.DumpRecordLayouts = Opts.DumpRecordLayoutsSimple
                        || Args.hasArg(OPT_fdump_record_layouts);
  Opts.DumpVTableLayouts = Args.hasArg(OPT_fdump_vtable_layouts);
  Opts.SpellChecking = !Args.hasArg(OPT_fno_spell_checking);
  Opts.NoBitFieldTypeAlign = Args.hasArg(OPT_fno_bitfield_type_align);
  Opts.SinglePrecisionConstants = Args.hasArg(OPT_cl_single_precision_constant);
  Opts.FastRelaxedMath = Args.hasArg(OPT_cl_fast_relaxed_math);
  Opts.HexagonQdsp6Compat = Args.hasArg(OPT_mqdsp6_compat);
  Opts.FakeAddressSpaceMap = Args.hasArg(OPT_ffake_address_space_map);
  Opts.ParseUnknownAnytype = Args.hasArg(OPT_funknown_anytype);
  Opts.DebuggerSupport = Args.hasArg(OPT_fdebugger_support);
  Opts.DebuggerCastResultToId = Args.hasArg(OPT_fdebugger_cast_result_to_id);
  Opts.DebuggerObjCLiteral = Args.hasArg(OPT_fdebugger_objc_literal);
  Opts.ApplePragmaPack = Args.hasArg(OPT_fapple_pragma_pack);
  Opts.ModuleName = Args.getLastArgValue(OPT_fmodule_name_EQ);
  Opts.CurrentModule = Opts.ModuleName;
  Opts.AppExt = Args.hasArg(OPT_fapplication_extension);
  Opts.ModuleFeatures = Args.getAllArgValues(OPT_fmodule_feature);
  llvm::sort(Opts.ModuleFeatures);
  Opts.NativeHalfType |= Args.hasArg(OPT_fnative_half_type);
  Opts.NativeHalfArgsAndReturns |= Args.hasArg(OPT_fnative_half_arguments_and_returns);
  // Enable HalfArgsAndReturns if present in Args or if NativeHalfArgsAndReturns
  // is enabled.
  Opts.HalfArgsAndReturns = Args.hasArg(OPT_fallow_half_arguments_and_returns)
                            | Opts.NativeHalfArgsAndReturns;
  Opts.GNUAsm = !Args.hasArg(OPT_fno_gnu_inline_asm);
  Opts.Cmse = Args.hasArg(OPT_mcmse); // Armv8-M Security Extensions

  // __declspec is enabled by default for the PS4 by the driver, and also
  // enabled for Microsoft Extensions or Borland Extensions, here.
  //
  // FIXME: __declspec is also currently enabled for CUDA, but isn't really a
  // CUDA extension. However, it is required for supporting
  // __clang_cuda_builtin_vars.h, which uses __declspec(property). Once that has
  // been rewritten in terms of something more generic, remove the Opts.CUDA
  // term here.
  Opts.DeclSpecKeyword =
      Args.hasFlag(OPT_fdeclspec, OPT_fno_declspec,
                   (Opts.MicrosoftExt || Opts.Borland || Opts.CUDA));

  if (Arg *A = Args.getLastArg(OPT_faddress_space_map_mangling_EQ)) {
    switch (llvm::StringSwitch<unsigned>(A->getValue())
      .Case("target", LangOptions::ASMM_Target)
      .Case("no", LangOptions::ASMM_Off)
      .Case("yes", LangOptions::ASMM_On)
      .Default(255)) {
    default:
      Diags.Report(diag::err_drv_invalid_value)
        << "-faddress-space-map-mangling=" << A->getValue();
      break;
    case LangOptions::ASMM_Target:
      Opts.setAddressSpaceMapMangling(LangOptions::ASMM_Target);
      break;
    case LangOptions::ASMM_On:
      Opts.setAddressSpaceMapMangling(LangOptions::ASMM_On);
      break;
    case LangOptions::ASMM_Off:
      Opts.setAddressSpaceMapMangling(LangOptions::ASMM_Off);
      break;
    }
  }

  if (Arg *A = Args.getLastArg(OPT_fms_memptr_rep_EQ)) {
    LangOptions::PragmaMSPointersToMembersKind InheritanceModel =
        llvm::StringSwitch<LangOptions::PragmaMSPointersToMembersKind>(
            A->getValue())
            .Case("single",
                  LangOptions::PPTMK_FullGeneralitySingleInheritance)
            .Case("multiple",
                  LangOptions::PPTMK_FullGeneralityMultipleInheritance)
            .Case("virtual",
                  LangOptions::PPTMK_FullGeneralityVirtualInheritance)
            .Default(LangOptions::PPTMK_BestCase);
    if (InheritanceModel == LangOptions::PPTMK_BestCase)
      Diags.Report(diag::err_drv_invalid_value)
          << "-fms-memptr-rep=" << A->getValue();

    Opts.setMSPointerToMemberRepresentationMethod(InheritanceModel);
  }

  // Check for MS default calling conventions being specified.
  if (Arg *A = Args.getLastArg(OPT_fdefault_calling_conv_EQ)) {
    LangOptions::DefaultCallingConvention DefaultCC =
        llvm::StringSwitch<LangOptions::DefaultCallingConvention>(A->getValue())
            .Case("cdecl", LangOptions::DCC_CDecl)
            .Case("fastcall", LangOptions::DCC_FastCall)
            .Case("stdcall", LangOptions::DCC_StdCall)
            .Case("vectorcall", LangOptions::DCC_VectorCall)
            .Case("regcall", LangOptions::DCC_RegCall)
            .Default(LangOptions::DCC_None);
    if (DefaultCC == LangOptions::DCC_None)
      Diags.Report(diag::err_drv_invalid_value)
          << "-fdefault-calling-conv=" << A->getValue();

    llvm::Triple T(TargetOpts.Triple);
    llvm::Triple::ArchType Arch = T.getArch();
    bool emitError = (DefaultCC == LangOptions::DCC_FastCall ||
                      DefaultCC == LangOptions::DCC_StdCall) &&
                     Arch != llvm::Triple::x86;
    emitError |= (DefaultCC == LangOptions::DCC_VectorCall ||
                  DefaultCC == LangOptions::DCC_RegCall) &&
                 !(Arch == llvm::Triple::x86 || Arch == llvm::Triple::x86_64);
    if (emitError)
      Diags.Report(diag::err_drv_argument_not_allowed_with)
          << A->getSpelling() << T.getTriple();
    else
      Opts.setDefaultCallingConv(DefaultCC);
  }

  // -mrtd option
  if (Arg *A = Args.getLastArg(OPT_mrtd)) {
    if (Opts.getDefaultCallingConv() != LangOptions::DCC_None)
      Diags.Report(diag::err_drv_argument_not_allowed_with)
          << A->getSpelling() << "-fdefault-calling-conv";
    else {
      llvm::Triple T(TargetOpts.Triple);
      if (T.getArch() != llvm::Triple::x86)
        Diags.Report(diag::err_drv_argument_not_allowed_with)
            << A->getSpelling() << T.getTriple();
      else
        Opts.setDefaultCallingConv(LangOptions::DCC_StdCall);
    }
  }

  // Check if -fopenmp is specified and set default version to 4.5.
  Opts.OpenMP = Args.hasArg(options::OPT_fopenmp) ? 45 : 0;
  // Check if -fopenmp-simd is specified.
  bool IsSimdSpecified =
      Args.hasFlag(options::OPT_fopenmp_simd, options::OPT_fno_openmp_simd,
                   /*Default=*/false);
  Opts.OpenMPSimd = !Opts.OpenMP && IsSimdSpecified;
  Opts.OpenMPUseTLS =
      Opts.OpenMP && !Args.hasArg(options::OPT_fnoopenmp_use_tls);
  Opts.OpenMPIsDevice =
      Opts.OpenMP && Args.hasArg(options::OPT_fopenmp_is_device);
  bool IsTargetSpecified =
      Opts.OpenMPIsDevice || Args.hasArg(options::OPT_fopenmp_targets_EQ);

  if (Opts.OpenMP || Opts.OpenMPSimd) {
    if (int Version = getLastArgIntValue(
            Args, OPT_fopenmp_version_EQ,
            (IsSimdSpecified || IsTargetSpecified) ? 45 : Opts.OpenMP, Diags))
      Opts.OpenMP = Version;
    else if (IsSimdSpecified || IsTargetSpecified)
      Opts.OpenMP = 45;
    // Provide diagnostic when a given target is not expected to be an OpenMP
    // device or host.
    if (!Opts.OpenMPIsDevice) {
      switch (T.getArch()) {
      default:
        break;
      // Add unsupported host targets here:
      case llvm::Triple::nvptx:
      case llvm::Triple::nvptx64:
        Diags.Report(diag::err_drv_omp_host_target_not_supported)
            << TargetOpts.Triple;
        break;
      }
    }
  }

  // Set the flag to prevent the implementation from emitting device exception
  // handling code for those requiring so.
  if ((Opts.OpenMPIsDevice && T.isNVPTX()) || Opts.OpenCLCPlusPlus) {
    Opts.Exceptions = 0;
    Opts.CXXExceptions = 0;
  }
  if (Opts.OpenMPIsDevice && T.isNVPTX()) {
    Opts.OpenMPCUDANumSMs =
        getLastArgIntValue(Args, options::OPT_fopenmp_cuda_number_of_sm_EQ,
                           Opts.OpenMPCUDANumSMs, Diags);
    Opts.OpenMPCUDABlocksPerSM =
        getLastArgIntValue(Args, options::OPT_fopenmp_cuda_blocks_per_sm_EQ,
                           Opts.OpenMPCUDABlocksPerSM, Diags);
    Opts.OpenMPCUDAReductionBufNum = getLastArgIntValue(
        Args, options::OPT_fopenmp_cuda_teams_reduction_recs_num_EQ,
        Opts.OpenMPCUDAReductionBufNum, Diags);
  }

  // Prevent auto-widening the representation of loop counters during an
  // OpenMP collapse clause.
  Opts.OpenMPOptimisticCollapse =
      Args.hasArg(options::OPT_fopenmp_optimistic_collapse) ? 1 : 0;

  // Get the OpenMP target triples if any.
  if (Arg *A = Args.getLastArg(options::OPT_fopenmp_targets_EQ)) {

    for (unsigned i = 0; i < A->getNumValues(); ++i) {
      llvm::Triple TT(A->getValue(i));

      if (TT.getArch() == llvm::Triple::UnknownArch ||
          !(TT.getArch() == llvm::Triple::ppc ||
            TT.getArch() == llvm::Triple::ppc64 ||
            TT.getArch() == llvm::Triple::ppc64le ||
            TT.getArch() == llvm::Triple::nvptx ||
            TT.getArch() == llvm::Triple::nvptx64 ||
            TT.getArch() == llvm::Triple::x86 ||
            TT.getArch() == llvm::Triple::x86_64))
        Diags.Report(diag::err_drv_invalid_omp_target) << A->getValue(i);
      else
        Opts.OMPTargetTriples.push_back(TT);
    }
  }

  // Get OpenMP host file path if any and report if a non existent file is
  // found
  if (Arg *A = Args.getLastArg(options::OPT_fopenmp_host_ir_file_path)) {
    Opts.OMPHostIRFile = A->getValue();
    if (!llvm::sys::fs::exists(Opts.OMPHostIRFile))
      Diags.Report(diag::err_drv_omp_host_ir_file_not_found)
          << Opts.OMPHostIRFile;
  }

  Opts.SYCLIsDevice = Args.hasArg(options::OPT_fsycl_is_device);

  // Set CUDA mode for OpenMP target NVPTX if specified in options
  Opts.OpenMPCUDAMode = Opts.OpenMPIsDevice && T.isNVPTX() &&
                        Args.hasArg(options::OPT_fopenmp_cuda_mode);

  // Set CUDA mode for OpenMP target NVPTX if specified in options
  Opts.OpenMPCUDAForceFullRuntime =
      Opts.OpenMPIsDevice && T.isNVPTX() &&
      Args.hasArg(options::OPT_fopenmp_cuda_force_full_runtime);

  // Record whether the __DEPRECATED define was requested.
  Opts.Deprecated = Args.hasFlag(OPT_fdeprecated_macro,
                                 OPT_fno_deprecated_macro,
                                 Opts.Deprecated);

  // FIXME: Eliminate this dependency.
  unsigned Opt = getOptimizationLevel(Args, IK, Diags),
       OptSize = getOptimizationLevelSize(Args);
  Opts.Optimize = Opt != 0;
  Opts.OptimizeSize = OptSize != 0;

  // This is the __NO_INLINE__ define, which just depends on things like the
  // optimization level and -fno-inline, not actually whether the backend has
  // inlining enabled.
  Opts.NoInlineDefine = !Opts.Optimize;
  if (Arg *InlineArg = Args.getLastArg(
          options::OPT_finline_functions, options::OPT_finline_hint_functions,
          options::OPT_fno_inline_functions, options::OPT_fno_inline))
    if (InlineArg->getOption().matches(options::OPT_fno_inline))
      Opts.NoInlineDefine = true;

  Opts.FastMath = Args.hasArg(OPT_ffast_math) ||
      Args.hasArg(OPT_cl_fast_relaxed_math);
  Opts.FiniteMathOnly = Args.hasArg(OPT_ffinite_math_only) ||
      Args.hasArg(OPT_cl_finite_math_only) ||
      Args.hasArg(OPT_cl_fast_relaxed_math);
  Opts.UnsafeFPMath = Args.hasArg(OPT_menable_unsafe_fp_math) ||
                      Args.hasArg(OPT_cl_unsafe_math_optimizations) ||
                      Args.hasArg(OPT_cl_fast_relaxed_math);

  if (Arg *A = Args.getLastArg(OPT_ffp_contract)) {
    StringRef Val = A->getValue();
    if (Val == "fast")
      Opts.setDefaultFPContractMode(LangOptions::FPC_Fast);
    else if (Val == "on")
      Opts.setDefaultFPContractMode(LangOptions::FPC_On);
    else if (Val == "off")
      Opts.setDefaultFPContractMode(LangOptions::FPC_Off);
    else
      Diags.Report(diag::err_drv_invalid_value) << A->getAsString(Args) << Val;
  }

  Opts.RetainCommentsFromSystemHeaders =
      Args.hasArg(OPT_fretain_comments_from_system_headers);

  unsigned SSP = getLastArgIntValue(Args, OPT_stack_protector, 0, Diags);
  switch (SSP) {
  default:
    Diags.Report(diag::err_drv_invalid_value)
      << Args.getLastArg(OPT_stack_protector)->getAsString(Args) << SSP;
    break;
  case 0: Opts.setStackProtector(LangOptions::SSPOff); break;
  case 1: Opts.setStackProtector(LangOptions::SSPOn);  break;
  case 2: Opts.setStackProtector(LangOptions::SSPStrong); break;
  case 3: Opts.setStackProtector(LangOptions::SSPReq); break;
  }

  if (Arg *A = Args.getLastArg(OPT_ftrivial_auto_var_init)) {
    StringRef Val = A->getValue();
    if (Val == "uninitialized")
      Opts.setTrivialAutoVarInit(
          LangOptions::TrivialAutoVarInitKind::Uninitialized);
    else if (Val == "zero")
      Opts.setTrivialAutoVarInit(LangOptions::TrivialAutoVarInitKind::Zero);
    else if (Val == "pattern")
      Opts.setTrivialAutoVarInit(LangOptions::TrivialAutoVarInitKind::Pattern);
    else
      Diags.Report(diag::err_drv_invalid_value) << A->getAsString(Args) << Val;
  }

  // Parse -fsanitize= arguments.
  parseSanitizerKinds("-fsanitize=", Args.getAllArgValues(OPT_fsanitize_EQ),
                      Diags, Opts.Sanitize);
  // -fsanitize-address-field-padding=N has to be a LangOpt, parse it here.
  Opts.SanitizeAddressFieldPadding =
      getLastArgIntValue(Args, OPT_fsanitize_address_field_padding, 0, Diags);
  Opts.SanitizerBlacklistFiles = Args.getAllArgValues(OPT_fsanitize_blacklist);
  std::vector<std::string> systemBlacklists =
      Args.getAllArgValues(OPT_fsanitize_system_blacklist);
  Opts.SanitizerBlacklistFiles.insert(Opts.SanitizerBlacklistFiles.end(),
                                      systemBlacklists.begin(),
                                      systemBlacklists.end());

  // -fxray-instrument
  Opts.XRayInstrument =
      Args.hasFlag(OPT_fxray_instrument, OPT_fnoxray_instrument, false);

  // -fxray-always-emit-customevents
  Opts.XRayAlwaysEmitCustomEvents =
      Args.hasFlag(OPT_fxray_always_emit_customevents,
                   OPT_fnoxray_always_emit_customevents, false);

  // -fxray-always-emit-typedevents
  Opts.XRayAlwaysEmitTypedEvents =
      Args.hasFlag(OPT_fxray_always_emit_typedevents,
                   OPT_fnoxray_always_emit_customevents, false);

  // -fxray-{always,never}-instrument= filenames.
  Opts.XRayAlwaysInstrumentFiles =
      Args.getAllArgValues(OPT_fxray_always_instrument);
  Opts.XRayNeverInstrumentFiles =
      Args.getAllArgValues(OPT_fxray_never_instrument);
  Opts.XRayAttrListFiles = Args.getAllArgValues(OPT_fxray_attr_list);

  // -fforce-emit-vtables
  Opts.ForceEmitVTables = Args.hasArg(OPT_fforce_emit_vtables);

  // -fallow-editor-placeholders
  Opts.AllowEditorPlaceholders = Args.hasArg(OPT_fallow_editor_placeholders);

  Opts.RegisterStaticDestructors = !Args.hasArg(OPT_fno_cxx_static_destructors);

  if (Arg *A = Args.getLastArg(OPT_fclang_abi_compat_EQ)) {
    Opts.setClangABICompat(LangOptions::ClangABI::Latest);

    StringRef Ver = A->getValue();
    std::pair<StringRef, StringRef> VerParts = Ver.split('.');
    unsigned Major, Minor = 0;

    // Check the version number is valid: either 3.x (0 <= x <= 9) or
    // y or y.0 (4 <= y <= current version).
    if (!VerParts.first.startswith("0") &&
        !VerParts.first.getAsInteger(10, Major) &&
        3 <= Major && Major <= CLANG_VERSION_MAJOR &&
        (Major == 3 ? VerParts.second.size() == 1 &&
                      !VerParts.second.getAsInteger(10, Minor)
                    : VerParts.first.size() == Ver.size() ||
                      VerParts.second == "0")) {
      // Got a valid version number.
      if (Major == 3 && Minor <= 8)
        Opts.setClangABICompat(LangOptions::ClangABI::Ver3_8);
      else if (Major <= 4)
        Opts.setClangABICompat(LangOptions::ClangABI::Ver4);
      else if (Major <= 6)
        Opts.setClangABICompat(LangOptions::ClangABI::Ver6);
      else if (Major <= 7)
        Opts.setClangABICompat(LangOptions::ClangABI::Ver7);
      else if (Major <= 9)
        Opts.setClangABICompat(LangOptions::ClangABI::Ver9);
    } else if (Ver != "latest") {
      Diags.Report(diag::err_drv_invalid_value)
          << A->getAsString(Args) << A->getValue();
    }
  }

  Opts.CompleteMemberPointers = Args.hasArg(OPT_fcomplete_member_pointers);
  Opts.BuildingPCHWithObjectFile = Args.hasArg(OPT_building_pch_with_obj);
}

static bool isStrictlyPreprocessorAction(frontend::ActionKind Action) {
  switch (Action) {
  case frontend::ASTDeclList:
  case frontend::ASTDump:
  case frontend::ASTPrint:
  case frontend::ASTView:
  case frontend::EmitAssembly:
  case frontend::EmitBC:
  case frontend::EmitHTML:
  case frontend::EmitLLVM:
  case frontend::EmitLLVMOnly:
  case frontend::EmitCodeGenOnly:
  case frontend::EmitObj:
  case frontend::FixIt:
  case frontend::GenerateModule:
  case frontend::GenerateModuleInterface:
  case frontend::GenerateHeaderModule:
  case frontend::GeneratePCH:
  case frontend::GenerateInterfaceIfsExpV1:
  case frontend::ParseSyntaxOnly:
  case frontend::ModuleFileInfo:
  case frontend::VerifyPCH:
  case frontend::PluginAction:
  case frontend::RewriteObjC:
  case frontend::RewriteTest:
  case frontend::RunAnalysis:
  case frontend::TemplightDump:
  case frontend::MigrateSource:
  case frontend::LevitationParseImport:
  case frontend::LevitationBuildPreamble:
    return false;

  case frontend::DumpCompilerOptions:
  case frontend::DumpRawTokens:
  case frontend::DumpTokens:
  case frontend::InitOnly:
  case frontend::PrintPreamble:
  case frontend::PrintPreprocessedInput:
  case frontend::RewriteMacros:
  case frontend::RunPreprocessorOnly:
  case frontend::PrintDependencyDirectivesSourceMinimizerOutput:
    return true;
  }
  llvm_unreachable("invalid frontend action");
}

static void ParsePreprocessorArgs(PreprocessorOptions &Opts, ArgList &Args,
                                  DiagnosticsEngine &Diags,
                                  frontend::ActionKind Action) {
  Opts.ImplicitPCHInclude = Args.getLastArgValue(OPT_include_pch);
  Opts.PCHWithHdrStop = Args.hasArg(OPT_pch_through_hdrstop_create) ||
                        Args.hasArg(OPT_pch_through_hdrstop_use);
  Opts.PCHWithHdrStopCreate = Args.hasArg(OPT_pch_through_hdrstop_create);
  Opts.PCHThroughHeader = Args.getLastArgValue(OPT_pch_through_header_EQ);
  Opts.UsePredefines = !Args.hasArg(OPT_undef);
  Opts.DetailedRecord = Args.hasArg(OPT_detailed_preprocessing_record);
  Opts.DisablePCHValidation = Args.hasArg(OPT_fno_validate_pch);
  Opts.AllowPCHWithCompilerErrors = Args.hasArg(OPT_fallow_pch_with_errors);

  Opts.DumpDeserializedPCHDecls = Args.hasArg(OPT_dump_deserialized_pch_decls);
  for (const auto *A : Args.filtered(OPT_error_on_deserialized_pch_decl))
    Opts.DeserializedPCHDeclsToErrorOn.insert(A->getValue());

  if (const Arg *A = Args.getLastArg(OPT_preamble_bytes_EQ)) {
    StringRef Value(A->getValue());
    size_t Comma = Value.find(',');
    unsigned Bytes = 0;
    unsigned EndOfLine = 0;

    if (Comma == StringRef::npos ||
        Value.substr(0, Comma).getAsInteger(10, Bytes) ||
        Value.substr(Comma + 1).getAsInteger(10, EndOfLine))
      Diags.Report(diag::err_drv_preamble_format);
    else {
      Opts.PrecompiledPreambleBytes.first = Bytes;
      Opts.PrecompiledPreambleBytes.second = (EndOfLine != 0);
    }
  }

  // Add the __CET__ macro if a CFProtection option is set.
  if (const Arg *A = Args.getLastArg(OPT_fcf_protection_EQ)) {
    StringRef Name = A->getValue();
    if (Name == "branch")
      Opts.addMacroDef("__CET__=1");
    else if (Name == "return")
      Opts.addMacroDef("__CET__=2");
    else if (Name == "full")
      Opts.addMacroDef("__CET__=3");
  }

  // Add macros from the command line.
  for (const auto *A : Args.filtered(OPT_D, OPT_U)) {
    if (A->getOption().matches(OPT_D))
      Opts.addMacroDef(A->getValue());
    else
      Opts.addMacroUndef(A->getValue());
  }

  Opts.MacroIncludes = Args.getAllArgValues(OPT_imacros);

  // Add the ordered list of -includes.
  for (const auto *A : Args.filtered(OPT_include))
    Opts.Includes.emplace_back(A->getValue());

  for (const auto *A : Args.filtered(OPT_chain_include))
    Opts.ChainedIncludes.emplace_back(A->getValue());

  for (const auto *A : Args.filtered(OPT_remap_file)) {
    std::pair<StringRef, StringRef> Split = StringRef(A->getValue()).split(';');

    if (Split.second.empty()) {
      Diags.Report(diag::err_drv_invalid_remap_file) << A->getAsString(Args);
      continue;
    }

    Opts.addRemappedFile(Split.first, Split.second);
  }

  if (Arg *A = Args.getLastArg(OPT_fobjc_arc_cxxlib_EQ)) {
    StringRef Name = A->getValue();
    unsigned Library = llvm::StringSwitch<unsigned>(Name)
      .Case("libc++", ARCXX_libcxx)
      .Case("libstdc++", ARCXX_libstdcxx)
      .Case("none", ARCXX_nolib)
      .Default(~0U);
    if (Library == ~0U)
      Diags.Report(diag::err_drv_invalid_value) << A->getAsString(Args) << Name;
    else
      Opts.ObjCXXARCStandardLibrary = (ObjCXXARCStandardLibraryKind)Library;
  }

  // Always avoid lexing editor placeholders when we're just running the
  // preprocessor as we never want to emit the
  // "editor placeholder in source file" error in PP only mode.
  if (isStrictlyPreprocessorAction(Action))
    Opts.LexEditorPlaceholders = false;

  Opts.SetUpStaticAnalyzer = Args.hasArg(OPT_setup_static_analyzer);
}

static void ParsePreprocessorOutputArgs(PreprocessorOutputOptions &Opts,
                                        ArgList &Args,
                                        frontend::ActionKind Action) {
  if (isStrictlyPreprocessorAction(Action))
    Opts.ShowCPP = !Args.hasArg(OPT_dM);
  else
    Opts.ShowCPP = 0;

  Opts.ShowComments = Args.hasArg(OPT_C);
  Opts.ShowLineMarkers = !Args.hasArg(OPT_P);
  Opts.ShowMacroComments = Args.hasArg(OPT_CC);
  Opts.ShowMacros = Args.hasArg(OPT_dM) || Args.hasArg(OPT_dD);
  Opts.ShowIncludeDirectives = Args.hasArg(OPT_dI);
  Opts.RewriteIncludes = Args.hasArg(OPT_frewrite_includes);
  Opts.RewriteImports = Args.hasArg(OPT_frewrite_imports);
  Opts.UseLineDirectives = Args.hasArg(OPT_fuse_line_directives);
}

static void ParseTargetArgs(TargetOptions &Opts, ArgList &Args,
                            DiagnosticsEngine &Diags) {
  Opts.CodeModel = getCodeModel(Args, Diags);
  Opts.ABI = Args.getLastArgValue(OPT_target_abi);
  if (Arg *A = Args.getLastArg(OPT_meabi)) {
    StringRef Value = A->getValue();
    llvm::EABI EABIVersion = llvm::StringSwitch<llvm::EABI>(Value)
                                 .Case("default", llvm::EABI::Default)
                                 .Case("4", llvm::EABI::EABI4)
                                 .Case("5", llvm::EABI::EABI5)
                                 .Case("gnu", llvm::EABI::GNU)
                                 .Default(llvm::EABI::Unknown);
    if (EABIVersion == llvm::EABI::Unknown)
      Diags.Report(diag::err_drv_invalid_value) << A->getAsString(Args)
                                                << Value;
    else
      Opts.EABIVersion = EABIVersion;
  }
  Opts.CPU = Args.getLastArgValue(OPT_target_cpu);
  Opts.FPMath = Args.getLastArgValue(OPT_mfpmath);
  Opts.FeaturesAsWritten = Args.getAllArgValues(OPT_target_feature);
  Opts.LinkerVersion = Args.getLastArgValue(OPT_target_linker_version);
  Opts.Triple = Args.getLastArgValue(OPT_triple);
  // Use the default target triple if unspecified.
  if (Opts.Triple.empty())
    Opts.Triple = llvm::sys::getDefaultTargetTriple();
  Opts.Triple = llvm::Triple::normalize(Opts.Triple);
  Opts.OpenCLExtensionsAsWritten = Args.getAllArgValues(OPT_cl_ext_EQ);
  Opts.ForceEnableInt128 = Args.hasArg(OPT_fforce_enable_int128);
  Opts.NVPTXUseShortPointers = Args.hasFlag(
      options::OPT_fcuda_short_ptr, options::OPT_fno_cuda_short_ptr, false);
  if (Arg *A = Args.getLastArg(options::OPT_target_sdk_version_EQ)) {
    llvm::VersionTuple Version;
    if (Version.tryParse(A->getValue()))
      Diags.Report(diag::err_drv_invalid_value)
          << A->getAsString(Args) << A->getValue();
    else
      Opts.SDKVersion = Version;
  }
}

static void parseLevitationManualImportArgs(
  LangOptions &LangOpts,
  const FrontendOptions &FrontendOpts,
  const PreprocessorOptions &PreprocessorOpts,
  DiagnosticsEngine &Diags
) {
  const char* Stage = "C++ Levitation parse #import directives";

  if (FrontendOpts.LevitationBuildDeclaration) {
    Diags.Report(diag::err_fe_levitation_wrong_option)
    << "-flevitation-build-decl" << Stage;
  }
  if (!FrontendOpts.LevitationDependencyDeclASTs.empty()) {
    Diags.Report(diag::err_fe_levitation_wrong_option)
    << "-levitation-dependency" << Stage;
  }

  if (!FrontendOpts.LevitationDependenciesOutputFile.empty()) {
    if (FrontendOpts.LevitationSourcesRootDir.empty()) {
      Diags.Report(diag::err_fe_levitation_missed_option)
      << "-levitation-sources-root-dir" << Stage;
    }
  } else {
    if (!FrontendOpts.LevitationSourcesRootDir.empty()) {
      Diags.Report(diag::err_fe_levitation_wrong_option)
      << "-levitation-sources-root-dir" << Stage;
    }
  }

  if (FrontendOpts.LevitationBuildObject) {
    Diags.Report(diag::err_fe_levitation_wrong_option)
    << "-flevitation-build-object" << Stage;
  }
  if (FrontendOpts.LevitationBuildDeclaration) {
    Diags.Report(diag::err_fe_levitation_wrong_option)
    << "-flevitation-build-decl" << Stage;
  }

  LangOpts.LevitationMode = 1;
  LangOpts.setLevitationBuildStage(LangOptions::LBSK_ParseManualDeps);
}

static void parseLevitationBuildPreambleArgs(
  LangOptions &LangOpts,
  FrontendOptions &FrontendOpts,
  const PreprocessorOptions &PreprocessorOpts,
  DiagnosticsEngine &Diags
) {
  const char* Stage = "Build C++ Levitation Preamble AST files";

  if (!FrontendOpts.LevitationDependenciesOutputFile.empty()) {
    Diags.Report(diag::err_fe_levitation_wrong_option)
    << "-levitation-deps-output-file=" << Stage;
  }
  if (!FrontendOpts.LevitationDependencyDeclASTs.empty()) {
    Diags.Report(diag::err_fe_levitation_wrong_option)
    << "-levitation-dependency" << Stage;
  }
  if (!FrontendOpts.LevitationSourcesRootDir.empty()) {
    Diags.Report(diag::err_fe_levitation_wrong_option)
    << "-levitation-sources-root-dir" << Stage;
  }
  if (FrontendOpts.LevitationBuildObject) {
    Diags.Report(diag::err_fe_levitation_wrong_option)
    << "-flevitation-build-object" << Stage;
  }
  if (FrontendOpts.LevitationBuildDeclaration) {
    Diags.Report(diag::err_fe_levitation_wrong_option)
    << "-flevitation-build-decl" << Stage;
  }
  if (!FrontendOpts.LevitationPreambleFileName.empty()) {
    Diags.Report(diag::err_fe_levitation_wrong_option)
    << "-levitation-preamble" << Stage;
  }
  if (FrontendOpts.LevitationBuildDeclaration) {
    Diags.Report(diag::err_fe_levitation_wrong_option)
    << "-flevitation-build-decl" << Stage;
  }

  LangOpts.LevitationMode = 1;

  // Don't skip functions bodies during parse by means of
  // FrontendOpts.SkipFunctionBodies.
  // This flag also forces to skip inline functions, which
  // are not emitted by codegen, without references.
  // We need function body either to be emitted by codegen or skipped.
  // No other alternatives.
  // So don't do this:
  //   FrontendOpts.SkipFunctionBodies = 1;
  // Instead we just skip reading of function bodies with external linkage
  // in places we need just declarations.
  // (see LevitationModulesReader constructor)
  LangOpts.setLevitationBuildStage(LangOptions::LBSK_BuildPreamble);
  FrontendOpts.SkipFunctionBodies = 1;
}

static void parseLevitationBuildObjectArgs(
  LangOptions &LangOpts,
  FrontendOptions &FrontendOpts,
  DiagnosticsEngine &Diags
) {

  const char* Stage = "Build C++ Levitation Object files";

  if (!FrontendOpts.LevitationDependenciesOutputFile.empty()) {
    Diags.Report(diag::err_fe_levitation_wrong_option)
    << "-levitation-deps-output-file=" << Stage;
  }
  if (!FrontendOpts.LevitationSourcesRootDir.empty()) {
    Diags.Report(diag::err_fe_levitation_wrong_option)
    << "-levitation-sources-root-dir" << Stage;
  }
  if (!FrontendOpts.ASTMergeFiles.empty()) {
    Diags.Report(diag::err_fe_levitation_wrong_option)
    << "-ast-merge" << Stage;
  }
  if (
    FrontendOpts.LevitationBuildObject &&
    FrontendOpts.LevitationBuildDeclaration
  ) {
    Diags.Report(diag::err_fe_levitation_wrong_option)
            << "-flevitation-build-decl" << Stage;
  }

  if (FrontendOpts.LevitationBuildDeclaration)
    // Note there was some mess with inline functions not being emitted
    // by codegen (even prototypes) when this thing is enabled.
    // Ensure you have a proper unit-test.
    FrontendOpts.SkipFunctionBodies = 1;

  LangOpts.LevitationMode = 1;
  LangOpts.setLevitationBuildStage(LangOptions::LBSK_BuildObjectFile);
}

bool CompilerInvocation::CreateFromArgs(CompilerInvocation &Res,
                                        ArrayRef<const char *> CommandLineArgs,
                                        DiagnosticsEngine &Diags) {
  bool Success = true;

  // Parse the arguments.
  const OptTable &Opts = getDriverOptTable();
  const unsigned IncludedFlagsBitmask = options::CC1Option;
  unsigned MissingArgIndex, MissingArgCount;
  InputArgList Args = Opts.ParseArgs(CommandLineArgs, MissingArgIndex,
                                     MissingArgCount, IncludedFlagsBitmask);
  LangOptions &LangOpts = *Res.getLangOpts();

  // Check for missing argument error.
  if (MissingArgCount) {
    Diags.Report(diag::err_drv_missing_argument)
        << Args.getArgString(MissingArgIndex) << MissingArgCount;
    Success = false;
  }

  // Issue errors on unknown arguments.
  for (const auto *A : Args.filtered(OPT_UNKNOWN)) {
    auto ArgString = A->getAsString(Args);
    std::string Nearest;
    if (Opts.findNearest(ArgString, Nearest, IncludedFlagsBitmask) > 1)
      Diags.Report(diag::err_drv_unknown_argument) << ArgString;
    else
      Diags.Report(diag::err_drv_unknown_argument_with_suggestion)
          << ArgString << Nearest;
    Success = false;
  }

  Success &= ParseAnalyzerArgs(*Res.getAnalyzerOpts(), Args, Diags);
  Success &= ParseMigratorArgs(Res.getMigratorOpts(), Args);
  ParseDependencyOutputArgs(Res.getDependencyOutputOpts(), Args);
  if (!Res.getDependencyOutputOpts().OutputFile.empty() &&
      Res.getDependencyOutputOpts().Targets.empty()) {
    Diags.Report(diag::err_fe_dependency_file_requires_MT);
    Success = false;
  }
  Success &=
      ParseDiagnosticArgs(Res.getDiagnosticOpts(), Args, &Diags,
                          false /*DefaultDiagColor*/, false /*DefaultShowOpt*/);
  ParseCommentArgs(LangOpts.CommentOpts, Args);
  ParseFileSystemArgs(Res.getFileSystemOpts(), Args);
  // FIXME: We shouldn't have to pass the DashX option around here
  InputKind DashX = ParseFrontendArgs(Res.getFrontendOpts(), Args, Diags,
                                      LangOpts.IsHeaderFile);
  ParseTargetArgs(Res.getTargetOpts(), Args, Diags);
  Success &= ParseCodeGenArgs(Res.getCodeGenOpts(), Args, DashX, Diags,
                              Res.getTargetOpts(), Res.getFrontendOpts());
  ParseHeaderSearchArgs(Res.getHeaderSearchOpts(), Args,
                        Res.getFileSystemOpts().WorkingDir);
  llvm::Triple T(Res.getTargetOpts().Triple);
  if (DashX.getFormat() == InputKind::Precompiled ||
      DashX.getLanguage() == Language::LLVM_IR) {
    // ObjCAAutoRefCount and Sanitize LangOpts are used to setup the
    // PassManager in BackendUtil.cpp. They need to be initializd no matter
    // what the input type is.
    if (Args.hasArg(OPT_fobjc_arc))
      LangOpts.ObjCAutoRefCount = 1;
    // PIClevel and PIELevel are needed during code generation and this should be
    // set regardless of the input type.
    LangOpts.PICLevel = getLastArgIntValue(Args, OPT_pic_level, 0, Diags);
    LangOpts.PIE = Args.hasArg(OPT_pic_is_pie);
    parseSanitizerKinds("-fsanitize=", Args.getAllArgValues(OPT_fsanitize_EQ),
                        Diags, LangOpts.Sanitize);
  } else {
    // Other LangOpts are only initialized when the input is not AST or LLVM IR.
    // FIXME: Should we really be calling this for an Language::Asm input?
    ParseLangArgs(LangOpts, Args, DashX, Res.getTargetOpts(),
                  Res.getPreprocessorOpts(), Diags);
    if (Res.getFrontendOpts().ProgramAction == frontend::RewriteObjC)
      LangOpts.ObjCExceptions = 1;
    if (T.isOSDarwin() && DashX.isPreprocessed()) {
      // Supress the darwin-specific 'stdlibcxx-not-found' diagnostic for
      // preprocessed input as we don't expect it to be used with -std=libc++
      // anyway.
      Res.getDiagnosticOpts().Warnings.push_back("no-stdlibcxx-not-found");
    }
  }

<<<<<<< HEAD
  //===--------------------------------------------------------------------===//
  // C++ Levitation Mode
  //

  if (Res.getFrontendOpts().ProgramAction == frontend::LevitationParseImport) {
    parseLevitationManualImportArgs(
        LangOpts,
        Res.getFrontendOpts(),
        Res.getPreprocessorOpts(),
        Diags
    );
  }

  if (Res.getFrontendOpts().ProgramAction == frontend::LevitationBuildPreamble) {
    parseLevitationBuildPreambleArgs(
        LangOpts,
        Res.getFrontendOpts(),
        Res.getPreprocessorOpts(),
        Diags
    );
  }

  if (
    Res.getFrontendOpts().LevitationBuildObject ||
    Res.getFrontendOpts().LevitationBuildDeclaration
  ) {

    // If we working with precompiled C++ Levitation AST files,
    // we still need -std option to be parsed.
    if (DashX.getFormat() == InputKind::Precompiled) {

      DashX = InputKind(
          Language::CXX,
          InputKind::Precompiled,
          DashX.isPreprocessed()
      );

      ParseLangArgs(
          LangOpts,
          Args,
          DashX,
          Res.getTargetOpts(),
          Res.getPreprocessorOpts(),
          Diags
      );
    }
    parseLevitationBuildObjectArgs(LangOpts, Res.getFrontendOpts(), Diags);
  }

  //
  // end of C++ Levitation Mode
  //===--------------------------------------------------------------------===//
=======
  if (Diags.isIgnored(diag::warn_profile_data_misexpect, SourceLocation()))
    Res.FrontendOpts.LLVMArgs.push_back("-pgo-warn-misexpect");
>>>>>>> a71c1e2a

  LangOpts.FunctionAlignment =
      getLastArgIntValue(Args, OPT_function_alignment, 0, Diags);

  if (LangOpts.CUDA) {
    // During CUDA device-side compilation, the aux triple is the
    // triple used for host compilation.
    if (LangOpts.CUDAIsDevice)
      Res.getTargetOpts().HostTriple = Res.getFrontendOpts().AuxTriple;
  }

  // Set the triple of the host for OpenMP device compile.
  if (LangOpts.OpenMPIsDevice)
    Res.getTargetOpts().HostTriple = Res.getFrontendOpts().AuxTriple;

  // FIXME: Override value name discarding when asan or msan is used because the
  // backend passes depend on the name of the alloca in order to print out
  // names.
  Res.getCodeGenOpts().DiscardValueNames &=
      !LangOpts.Sanitize.has(SanitizerKind::Address) &&
      !LangOpts.Sanitize.has(SanitizerKind::KernelAddress) &&
      !LangOpts.Sanitize.has(SanitizerKind::Memory) &&
      !LangOpts.Sanitize.has(SanitizerKind::KernelMemory);

  ParsePreprocessorArgs(Res.getPreprocessorOpts(), Args, Diags,
                        Res.getFrontendOpts().ProgramAction);
  ParsePreprocessorOutputArgs(Res.getPreprocessorOutputOpts(), Args,
                              Res.getFrontendOpts().ProgramAction);

  // Turn on -Wspir-compat for SPIR target.
  if (T.isSPIR())
    Res.getDiagnosticOpts().Warnings.push_back("spir-compat");

  // If sanitizer is enabled, disable OPT_ffine_grained_bitfield_accesses.
  if (Res.getCodeGenOpts().FineGrainedBitfieldAccesses &&
      !Res.getLangOpts()->Sanitize.empty()) {
    Res.getCodeGenOpts().FineGrainedBitfieldAccesses = false;
    Diags.Report(diag::warn_drv_fine_grained_bitfield_accesses_ignored);
  }
  return Success;
}

std::string CompilerInvocation::getModuleHash() const {
  // Note: For QoI reasons, the things we use as a hash here should all be
  // dumped via the -module-info flag.
  using llvm::hash_code;
  using llvm::hash_value;
  using llvm::hash_combine;
  using llvm::hash_combine_range;

  // Start the signature with the compiler version.
  // FIXME: We'd rather use something more cryptographically sound than
  // CityHash, but this will do for now.
  hash_code code = hash_value(getClangFullRepositoryVersion());

  // Extend the signature with the language options
#define LANGOPT(Name, Bits, Default, Description) \
   code = hash_combine(code, LangOpts->Name);
#define ENUM_LANGOPT(Name, Type, Bits, Default, Description) \
  code = hash_combine(code, static_cast<unsigned>(LangOpts->get##Name()));
#define BENIGN_LANGOPT(Name, Bits, Default, Description)
#define BENIGN_ENUM_LANGOPT(Name, Type, Bits, Default, Description)
#include "clang/Basic/LangOptions.def"

  for (StringRef Feature : LangOpts->ModuleFeatures)
    code = hash_combine(code, Feature);

  // Extend the signature with the target options.
  code = hash_combine(code, TargetOpts->Triple, TargetOpts->CPU,
                      TargetOpts->ABI);
  for (const auto &FeatureAsWritten : TargetOpts->FeaturesAsWritten)
    code = hash_combine(code, FeatureAsWritten);

  // Extend the signature with preprocessor options.
  const PreprocessorOptions &ppOpts = getPreprocessorOpts();
  const HeaderSearchOptions &hsOpts = getHeaderSearchOpts();
  code = hash_combine(code, ppOpts.UsePredefines, ppOpts.DetailedRecord);

  for (const auto &I : getPreprocessorOpts().Macros) {
    // If we're supposed to ignore this macro for the purposes of modules,
    // don't put it into the hash.
    if (!hsOpts.ModulesIgnoreMacros.empty()) {
      // Check whether we're ignoring this macro.
      StringRef MacroDef = I.first;
      if (hsOpts.ModulesIgnoreMacros.count(
              llvm::CachedHashString(MacroDef.split('=').first)))
        continue;
    }

    code = hash_combine(code, I.first, I.second);
  }

  // Extend the signature with the sysroot and other header search options.
  code = hash_combine(code, hsOpts.Sysroot,
                      hsOpts.ModuleFormat,
                      hsOpts.UseDebugInfo,
                      hsOpts.UseBuiltinIncludes,
                      hsOpts.UseStandardSystemIncludes,
                      hsOpts.UseStandardCXXIncludes,
                      hsOpts.UseLibcxx,
                      hsOpts.ModulesValidateDiagnosticOptions);
  code = hash_combine(code, hsOpts.ResourceDir);

  if (hsOpts.ModulesStrictContextHash) {
    hash_code SHPC = hash_combine_range(hsOpts.SystemHeaderPrefixes.begin(),
                                        hsOpts.SystemHeaderPrefixes.end());
    hash_code UEC = hash_combine_range(hsOpts.UserEntries.begin(),
                                       hsOpts.UserEntries.end());
    code = hash_combine(code, hsOpts.SystemHeaderPrefixes.size(), SHPC,
                        hsOpts.UserEntries.size(), UEC);

    const DiagnosticOptions &diagOpts = getDiagnosticOpts();
    #define DIAGOPT(Name, Bits, Default) \
      code = hash_combine(code, diagOpts.Name);
    #define ENUM_DIAGOPT(Name, Type, Bits, Default) \
      code = hash_combine(code, diagOpts.get##Name());
    #include "clang/Basic/DiagnosticOptions.def"
    #undef DIAGOPT
    #undef ENUM_DIAGOPT
  }

  // Extend the signature with the user build path.
  code = hash_combine(code, hsOpts.ModuleUserBuildPath);

  // Extend the signature with the module file extensions.
  const FrontendOptions &frontendOpts = getFrontendOpts();
  for (const auto &ext : frontendOpts.ModuleFileExtensions) {
    code = ext->hashExtension(code);
  }

  // When compiling with -gmodules, also hash -fdebug-prefix-map as it
  // affects the debug info in the PCM.
  if (getCodeGenOpts().DebugTypeExtRefs)
    for (const auto &KeyValue : getCodeGenOpts().DebugPrefixMap)
      code = hash_combine(code, KeyValue.first, KeyValue.second);

  // Extend the signature with the enabled sanitizers, if at least one is
  // enabled. Sanitizers which cannot affect AST generation aren't hashed.
  SanitizerSet SanHash = LangOpts->Sanitize;
  SanHash.clear(getPPTransparentSanitizers());
  if (!SanHash.empty())
    code = hash_combine(code, SanHash.Mask);

  return llvm::APInt(64, code).toString(36, /*Signed=*/false);
}

template<typename IntTy>
static IntTy getLastArgIntValueImpl(const ArgList &Args, OptSpecifier Id,
                                    IntTy Default,
                                    DiagnosticsEngine *Diags) {
  IntTy Res = Default;
  if (Arg *A = Args.getLastArg(Id)) {
    if (StringRef(A->getValue()).getAsInteger(10, Res)) {
      if (Diags)
        Diags->Report(diag::err_drv_invalid_int_value) << A->getAsString(Args)
                                                       << A->getValue();
    }
  }
  return Res;
}

namespace clang {

// Declared in clang/Frontend/Utils.h.
int getLastArgIntValue(const ArgList &Args, OptSpecifier Id, int Default,
                       DiagnosticsEngine *Diags) {
  return getLastArgIntValueImpl<int>(Args, Id, Default, Diags);
}

uint64_t getLastArgUInt64Value(const ArgList &Args, OptSpecifier Id,
                               uint64_t Default,
                               DiagnosticsEngine *Diags) {
  return getLastArgIntValueImpl<uint64_t>(Args, Id, Default, Diags);
}

IntrusiveRefCntPtr<llvm::vfs::FileSystem>
createVFSFromCompilerInvocation(const CompilerInvocation &CI,
                                DiagnosticsEngine &Diags) {
  return createVFSFromCompilerInvocation(CI, Diags,
                                         llvm::vfs::getRealFileSystem());
}

IntrusiveRefCntPtr<llvm::vfs::FileSystem> createVFSFromCompilerInvocation(
    const CompilerInvocation &CI, DiagnosticsEngine &Diags,
    IntrusiveRefCntPtr<llvm::vfs::FileSystem> BaseFS) {
  if (CI.getHeaderSearchOpts().VFSOverlayFiles.empty())
    return BaseFS;

  IntrusiveRefCntPtr<llvm::vfs::FileSystem> Result = BaseFS;
  // earlier vfs files are on the bottom
  for (const auto &File : CI.getHeaderSearchOpts().VFSOverlayFiles) {
    llvm::ErrorOr<std::unique_ptr<llvm::MemoryBuffer>> Buffer =
        Result->getBufferForFile(File);
    if (!Buffer) {
      Diags.Report(diag::err_missing_vfs_overlay_file) << File;
      continue;
    }

    IntrusiveRefCntPtr<llvm::vfs::FileSystem> FS = llvm::vfs::getVFSFromYAML(
        std::move(Buffer.get()), /*DiagHandler*/ nullptr, File,
        /*DiagContext*/ nullptr, Result);
    if (!FS) {
      Diags.Report(diag::err_invalid_vfs_overlay) << File;
      continue;
    }

    Result = FS;
  }
  return Result;
}

} // namespace clang<|MERGE_RESOLUTION|>--- conflicted
+++ resolved
@@ -1756,15 +1756,11 @@
       Opts.ProgramAction = frontend::GenerateHeaderModule; break;
     case OPT_emit_pch:
       Opts.ProgramAction = frontend::GeneratePCH; break;
-<<<<<<< HEAD
     case OPT_levitation_parse_import:
       Opts.ProgramAction = frontend::LevitationParseImport; break;
     case OPT_levitation_build_preamble:
       Opts.ProgramAction = frontend::LevitationBuildPreamble; break;
-    case OPT_emit_iterface_stubs: {
-=======
     case OPT_emit_interface_stubs: {
->>>>>>> a71c1e2a
       StringRef ArgStr =
           Args.hasArg(OPT_interface_stub_version_EQ)
               ? Args.getLastArgValue(OPT_interface_stub_version_EQ)
@@ -3689,7 +3685,9 @@
     }
   }
 
-<<<<<<< HEAD
+  if (Diags.isIgnored(diag::warn_profile_data_misexpect, SourceLocation()))
+    Res.FrontendOpts.LLVMArgs.push_back("-pgo-warn-misexpect");
+
   //===--------------------------------------------------------------------===//
   // C++ Levitation Mode
   //
@@ -3742,10 +3740,6 @@
   //
   // end of C++ Levitation Mode
   //===--------------------------------------------------------------------===//
-=======
-  if (Diags.isIgnored(diag::warn_profile_data_misexpect, SourceLocation()))
-    Res.FrontendOpts.LLVMArgs.push_back("-pgo-warn-misexpect");
->>>>>>> a71c1e2a
 
   LangOpts.FunctionAlignment =
       getLastArgIntValue(Args, OPT_function_alignment, 0, Diags);
